{-# LANGUAGE AllowAmbiguousTypes #-}
{-# LANGUAGE ConstraintKinds     #-}
{-# LANGUAGE GADTs               #-}
{-# LANGUAGE RankNTypes          #-}
{-# LANGUAGE ScopedTypeVariables #-}
{-# LANGUAGE TemplateHaskell     #-}

-- | Logic of Explorer socket-io Server.

module Pos.Explorer.Socket.Methods
       ( Subscription (..)
       , ClientEvent (..)
       , ServerEvent (..)
       , SubscriptionParam (..)

       -- * Creating `SubscriptionParam`s
       , addrSubParam
       , blockPageSubParam
       , txsSubParam

       -- Sessions
       , startSession
       , finishSession

       -- Un-/Subscriptions
       , subscribeAddr
       , subscribeBlocksLastPage
       , subscribeEpochsLastPage
       , subscribeTxs
       , unsubscribeAddr
       , unsubscribeBlocksLastPage
       , unsubscribeEpochsLastPage
       , unsubscribeFully
       , unsubscribeTxs

       -- * Notifications
       , notifyAddrSubscribers
       , notifyBlocksLastPageSubscribers
       , notifyTxsSubscribers
       , notifyEpochsLastPageSubscribers

      -- * DB data
       , getBlundsFromTo
       , getBlockTxs
       , getTxInfo

       -- * Helper
       , addressSetByTxs
       , addrsTouchedByTx
       , fromCAddressOrThrow

       -- needed by tests
       , SubscriptionMode
       ) where

<<<<<<< HEAD
=======
import           Control.Lens                   (at, ix, lens, non, (.=), _Just)
import           Control.Monad.State            (MonadState)
import           Data.Aeson                     (ToJSON)
import qualified Data.List.NonEmpty             as NE
import qualified Data.Set                       as S
import           Formatting                     (sformat, shown, stext, (%))
import           Network.EngineIO               (SocketId)
import           Network.SocketIO               (Socket, socketId)
import           Pos.Block.Core                 (Block, mainBlockTxPayload)
import qualified Pos.Block.Logic                as DB
import           Pos.Block.Types                (Blund)
import           Pos.Crypto                     (withHash)
import           Pos.Crypto                     (hash)
import qualified Pos.DB.Block                   as DB
import           Pos.DB.Class                   (MonadDBRead)
import           Pos.Explorer                   (TxExtra (..))
import qualified Pos.Explorer                   as DB
import qualified Pos.GState                     as DB
import           Pos.Ssc.GodTossing             (SscGodTossing)
import           Pos.Txp                        (Tx (..), TxOut (..), TxOutAux (..),
                                                 txOutAddress, txpTxs)
import           Pos.Types                      (Address, HeaderHash)
import           Pos.Util                       (maybeThrow)
import           Pos.Util.Chrono                (getOldestFirst)
import           System.Wlog                    (WithLogger, logDebug, logWarning,
                                                 modifyLoggerName)
>>>>>>> 727a79db
import           Universum

import           Control.Lens (at, ix, lens, non, (.=), _Just)
import           Control.Monad.State (MonadState)
import           Data.Aeson (ToJSON)
import qualified Data.Set as S
import           Formatting (sformat, shown, stext, (%))
import           Network.EngineIO (SocketId)
import           Network.SocketIO (Socket, socketId)
import qualified Pos.Block.Logic as DB
import           Pos.Block.Types (Blund)
import           Pos.Core (Address, HeaderHash)
import           Pos.Core.Block (Block, mainBlockTxPayload)
import           Pos.Core.Txp (Tx (..), TxOut (..), TxOutAux (..), txOutAddress, txpTxs)
import           Pos.Crypto (hash, withHash)
import           Pos.DB.Block (getBlund)
import           Pos.DB.Class (MonadDBRead)
import           Pos.Explorer.Core (TxExtra (..))
import qualified Pos.Explorer.DB as DB
import qualified Pos.GState as DB
import           Pos.Util (maybeThrow)
import           Pos.Util.Chrono (getOldestFirst)
import           System.Wlog (WithLogger, logDebug, logWarning, modifyLoggerName)

import           Pos.Explorer.Aeson.ClientTypes ()
import           Pos.Explorer.ExplorerMode (ExplorerMode)
import           Pos.Explorer.Socket.Holder (ClientContext, ConnectionsState,
                                             ExplorerSocket(..), ExplorerSockets,
                                             _ProdSocket, ccAddress, ccConnection,
                                             csAddressSubscribers, csBlocksPageSubscribers,
                                             csClients, csEpochsLastPageSubscribers,
                                             csTxsSubscribers, mkClientContext)
import           Pos.Explorer.Socket.Util (EventName (..), emitTo)
import           Pos.Explorer.Web.ClientTypes (CAddress, CTxBrief, CTxEntry (..),
                                               EpochIndex (..), TxInternal (..),
                                               fromCAddress, toTxBrief)
import           Pos.Explorer.Web.Error (ExplorerError (..))
import           Pos.Explorer.Web.Server (getEpochPage, getBlocksLastPage,
                                          getEpochPagesOrThrow, topsortTxsOrFail)


-- * Event names

data Subscription
    = SubAddr
    | SubBlockLastPage  -- ^ subscribe on blocks last page (latest blocks)
    | SubEpochsLastPage -- ^ subscribe on epochs last page (latest epoch)
    | SubTx
    deriving (Show, Generic)

data ClientEvent
    = Subscribe Subscription
    | Unsubscribe Subscription
    | CallMe
    deriving (Show, Generic)

instance EventName ClientEvent where
    toName = show

data ServerEvent
    = AddrUpdated
    | BlocksLastPageUpdated
    | EpochsLastPageUpdated
    | TxsUpdated
    | CallYou
    deriving (Show, Generic)

instance EventName ServerEvent where
    toName = show

-- * Util

fromCAddressOrThrow :: MonadThrow m => CAddress -> m Address
fromCAddressOrThrow =
    either (\_ -> throwM $ Internal "Malformed address") return .
    fromCAddress

-- * Client requests provessing

type SubscriptionMode m =
    ( WithLogger m
    , MonadThrow m
    , MonadState ConnectionsState m
    )

-- | This describes points related to some subscribtion action.
-- Each subscription type has its own /client data/ which user provides
-- as parameter when subscribes, it is then stored in 'ClientContext' type.
data SubscriptionParam cli = SubscriptionParam
    { -- | Identificator of current session
      spSessId       :: SocketId
      -- | Description of this subscription
    , spDesc         :: cli -> Text
      -- | Sets current session subscribed / unsubscribed
    , spSubscription :: cli -> Lens' ConnectionsState (Maybe ())
      -- | Sets related client data present / absent
    , spCliData      :: Lens' ClientContext (Maybe cli)
    }

startSession
    :: SubscriptionMode m
    => Socket -> m ()
startSession socket = do
    let cc = mkClientContext $ ProdSocket socket
        id = socketId socket
    csClients . at id .= Just cc
    logDebug $ sformat ("New session has started (#"%shown%")") id

finishSession
    :: SubscriptionMode m
    => SocketId -> m ()
finishSession sessId =
    whenJustM (use $ csClients . at sessId) $ \_ -> do
        unsubscribeFully sessId
        csClients . at sessId .= Nothing
        logDebug $ sformat ("Session #"%shown%" has finished") sessId

subscribe
    :: SubscriptionMode m
    => cli -> SubscriptionParam cli -> m ()
subscribe cliData sp@SubscriptionParam{..} = do
    unsubscribe sp
    session <- use $ csClients . at spSessId
    case session of
        Just _  -> do
            spSubscription cliData .= Just ()
            csClients . ix spSessId . spCliData .= Just cliData
            logDebug $ sformat ("Client #"%shown%" subscribed to "%stext%" \
                       \updates") spSessId (spDesc cliData)
        _       ->
            logWarning $ sformat ("Unregistered client tries to subscribe on "%
                         stext%" updates") (spDesc cliData)

unsubscribe
    :: SubscriptionMode m
    => SubscriptionParam cli -> m ()
unsubscribe SubscriptionParam{..} = do
    mCliData <- preuse $ csClients . ix spSessId . spCliData . _Just
    case mCliData of
        Just cliData -> do
            csClients . ix spSessId . spCliData .= Nothing
            spSubscription cliData .= Nothing
            logDebug $ sformat ("Client #"%shown%" unsubscribed from "%stext%
                       " updates") spSessId (spDesc cliData)
        Nothing ->
            logDebug $ sformat ("Client #"%shown%" unsubscribes from action \
                       \at which it wasn't subscribed") spSessId

-- | This is hack which makes client data look like always be present in
-- 'ClientContext'.
-- It's exploited in 'unsubscribe' then, because it works only if client data
-- is present.
noCliDataKept :: Lens' a (Maybe ())
noCliDataKept = lens (\_ -> Just ()) const

addrSubParam :: SocketId -> SubscriptionParam Address
addrSubParam sessId =
    SubscriptionParam
        { spSessId        = sessId
        , spDesc          = ("address " <> ) . show
        , spSubscription  = \addr ->
            csAddressSubscribers . at addr . non S.empty . at sessId
        , spCliData       = ccAddress
        }

blockPageSubParam :: SocketId -> SubscriptionParam ()
blockPageSubParam sessId =
    SubscriptionParam
        { spSessId       = sessId
        , spDesc         = const "blockchain last page"
        , spSubscription = \_ -> csBlocksPageSubscribers . at sessId
        , spCliData      = noCliDataKept
        }

txsSubParam :: SocketId -> SubscriptionParam ()
txsSubParam sessId =
    SubscriptionParam
        { spSessId       = sessId
        , spDesc         = const "txs"
        , spSubscription = \_ -> csTxsSubscribers . at sessId
        , spCliData      = noCliDataKept
        }


epochsLastPageSubParam :: SocketId -> SubscriptionParam ()
epochsLastPageSubParam sessId =
    SubscriptionParam
        { spSessId       = sessId
        , spDesc         = const "epochs last page"
        , spSubscription = \_ -> csEpochsLastPageSubscribers . at sessId
        , spCliData      = noCliDataKept
        }

-- | Unsubscribes on any previous address and subscribes on given one.
subscribeAddr
    :: SubscriptionMode m
    => CAddress -> SocketId -> m ()
subscribeAddr caddr sessId = do
    addr <- fromCAddressOrThrow caddr
    subscribe addr (addrSubParam sessId)

unsubscribeAddr
    :: SubscriptionMode m
    => SocketId -> m ()
unsubscribeAddr sessId = unsubscribe (addrSubParam sessId)

subscribeBlocksLastPage
    :: SubscriptionMode m
    => SocketId -> m ()
subscribeBlocksLastPage sessId = subscribe () (blockPageSubParam sessId)

unsubscribeBlocksLastPage
    :: SubscriptionMode m
    => SocketId -> m ()
unsubscribeBlocksLastPage sessId = unsubscribe (blockPageSubParam sessId)

subscribeTxs
    :: SubscriptionMode m
    => SocketId -> m ()
subscribeTxs sessId = subscribe () (txsSubParam sessId)

unsubscribeTxs
    :: SubscriptionMode m
    => SocketId -> m ()
unsubscribeTxs sessId = unsubscribe (txsSubParam sessId)

subscribeEpochsLastPage
    :: SubscriptionMode m
    => SocketId -> m ()
subscribeEpochsLastPage sessId =
    subscribe () (epochsLastPageSubParam sessId)

unsubscribeEpochsLastPage
    :: SubscriptionMode m
    => SocketId -> m ()
unsubscribeEpochsLastPage sessId = unsubscribe (epochsLastPageSubParam sessId)

unsubscribeFully
    :: SubscriptionMode m
    => SocketId -> m ()
unsubscribeFully sessId = do
    logDebug $ sformat ("Client #"%shown%" unsubscribes from all updates")
               sessId
    modifyLoggerName (const "drop") $ do
        unsubscribeAddr sessId
        unsubscribeBlocksLastPage sessId
        unsubscribeTxs sessId
        unsubscribeEpochsLastPage sessId

-- * Notifications

broadcast
    :: (ExplorerMode ctx m, EventName event, ToJSON args)
    => event -> args -> Set SocketId -> ExplorerSockets m ()
broadcast event args recipients = do
    forM_ recipients $ \sockid -> do
        mSock <- preview $ csClients . ix sockid . ccConnection . _ProdSocket
        case mSock of
            Nothing   -> logWarning $
                sformat ("No socket with SocketId="%shown%" registered for using in production") sockid
            Just sock -> emitTo sock event args
                `catchAny` handler sockid
  where
    handler sockid = logWarning .
        sformat ("Failed to send to SocketId="%shown%": "%shown) sockid

notifyAddrSubscribers
    :: forall ctx m . ExplorerMode ctx m
    => Address -> [CTxBrief] -> ExplorerSockets m ()
notifyAddrSubscribers addr cTxEntries = do
    mRecipients <- view $ csAddressSubscribers . at addr
    whenJust mRecipients $ broadcast @ctx AddrUpdated cTxEntries

notifyBlocksLastPageSubscribers
    :: forall ctx m . ExplorerMode ctx m
    => ExplorerSockets m ()
notifyBlocksLastPageSubscribers = do
    recipients <- view csBlocksPageSubscribers
    blocks     <- lift $ getBlocksLastPage @ctx
    broadcast @ctx BlocksLastPageUpdated blocks recipients

notifyTxsSubscribers
    :: forall ctx m . ExplorerMode ctx m
    => [CTxEntry] -> ExplorerSockets m ()
notifyTxsSubscribers cTxEntries =
    view csTxsSubscribers >>= broadcast @ctx TxsUpdated cTxEntries

notifyEpochsLastPageSubscribers
    :: forall ctx m . ExplorerMode ctx m
    => EpochIndex -> ExplorerSockets m ()
notifyEpochsLastPageSubscribers currentEpoch = do
    recipients <- view $ csEpochsLastPageSubscribers
    -- ^ subscriber
    lastPage <- lift $ getEpochPagesOrThrow currentEpoch
    -- ^ last epoch page
    epochs <- lift $ getEpochPage @ctx currentEpoch $ Just lastPage
    -- ^ epochs of last page
    broadcast @ctx EpochsLastPageUpdated epochs recipients

-- * Helpers

-- | Gets blocks from recent inclusive to old one exclusive.
getBlundsFromTo
    :: forall ctx m . ExplorerMode ctx m
<<<<<<< HEAD
    => HeaderHash -> HeaderHash -> m (Maybe [Blund])
getBlundsFromTo recentBlock oldBlock = do
    mheaders <- DB.getHeadersFromToIncl oldBlock recentBlock
    forM (getOldestFirst <$> mheaders) $ \(_ :| headers) ->
        catMaybes <$> forM headers getBlund
=======
    => HeaderHash -> HeaderHash -> m (Maybe [Blund SscGodTossing])
getBlundsFromTo recentBlock oldBlock =
    DB.getHeadersRange @SscGodTossing Nothing oldBlock recentBlock >>= \case
        Left _ -> pure Nothing
        Right (getOldestFirst -> headers) ->
            Just . catMaybes <$> forM (NE.tail headers) (DB.blkGetBlund @SscGodTossing)
>>>>>>> 727a79db

addrsTouchedByTx
    :: (MonadDBRead m, WithLogger m)
    => Tx -> m (S.Set Address)
addrsTouchedByTx tx = do
      -- for each transaction, get its OutTx
      -- and transactions from InTx
      inTxs <- forM (_txInputs tx) $ DB.getTxOut >=> \case
      -- ^ inTxs :: NonEmpty [TxOut]
          -- TODO [CSM-153]: lookup mempool as well
          Nothing       -> return mempty
          Just txOutAux -> return . one $ toaOut txOutAux

      pure $ addressSetByTxs (_txOutputs tx) inTxs

-- | Helper to filter addresses by a given tx from a list of txs
addressSetByTxs :: NonEmpty TxOut -> NonEmpty [TxOut] -> (S.Set Address)
addressSetByTxs tx txs =
    let txs' = (toList tx) <> (concat txs) in
    S.fromList $ txOutAddress <$> txs'

getBlockTxs
    :: forall ctx m . (ExplorerMode ctx m)
    => Block -> m [TxInternal]
getBlockTxs (Left  _  ) = return []
getBlockTxs (Right blk) = do
    txs <- topsortTxsOrFail withHash $ toList $ blk ^. mainBlockTxPayload . txpTxs
    forM txs $ \tx -> do
        extra@TxExtra {..} <- DB.getTxExtra (hash tx) >>=
            maybeThrow (Internal "In-block transaction doesn't \
                                 \have extra info in DB")
        pure $ TxInternal extra tx

getTxInfo
    :: (ExplorerMode ctx m)
    => TxInternal -> m (CTxBrief, S.Set Address)
getTxInfo tx = do
    let ctxBrief = toTxBrief tx
    addrs <- addrsTouchedByTx (tiTx tx)
    return (ctxBrief, addrs)<|MERGE_RESOLUTION|>--- conflicted
+++ resolved
@@ -53,40 +53,12 @@
        , SubscriptionMode
        ) where
 
-<<<<<<< HEAD
-=======
-import           Control.Lens                   (at, ix, lens, non, (.=), _Just)
-import           Control.Monad.State            (MonadState)
-import           Data.Aeson                     (ToJSON)
-import qualified Data.List.NonEmpty             as NE
-import qualified Data.Set                       as S
-import           Formatting                     (sformat, shown, stext, (%))
-import           Network.EngineIO               (SocketId)
-import           Network.SocketIO               (Socket, socketId)
-import           Pos.Block.Core                 (Block, mainBlockTxPayload)
-import qualified Pos.Block.Logic                as DB
-import           Pos.Block.Types                (Blund)
-import           Pos.Crypto                     (withHash)
-import           Pos.Crypto                     (hash)
-import qualified Pos.DB.Block                   as DB
-import           Pos.DB.Class                   (MonadDBRead)
-import           Pos.Explorer                   (TxExtra (..))
-import qualified Pos.Explorer                   as DB
-import qualified Pos.GState                     as DB
-import           Pos.Ssc.GodTossing             (SscGodTossing)
-import           Pos.Txp                        (Tx (..), TxOut (..), TxOutAux (..),
-                                                 txOutAddress, txpTxs)
-import           Pos.Types                      (Address, HeaderHash)
-import           Pos.Util                       (maybeThrow)
-import           Pos.Util.Chrono                (getOldestFirst)
-import           System.Wlog                    (WithLogger, logDebug, logWarning,
-                                                 modifyLoggerName)
->>>>>>> 727a79db
 import           Universum
 
 import           Control.Lens (at, ix, lens, non, (.=), _Just)
 import           Control.Monad.State (MonadState)
 import           Data.Aeson (ToJSON)
+import qualified Data.List.NonEmpty as NE
 import qualified Data.Set as S
 import           Formatting (sformat, shown, stext, (%))
 import           Network.EngineIO (SocketId)
@@ -108,19 +80,17 @@
 
 import           Pos.Explorer.Aeson.ClientTypes ()
 import           Pos.Explorer.ExplorerMode (ExplorerMode)
-import           Pos.Explorer.Socket.Holder (ClientContext, ConnectionsState,
-                                             ExplorerSocket(..), ExplorerSockets,
-                                             _ProdSocket, ccAddress, ccConnection,
+import           Pos.Explorer.Socket.Holder (ClientContext, ConnectionsState, ExplorerSocket (..),
+                                             ExplorerSockets, ccAddress, ccConnection,
                                              csAddressSubscribers, csBlocksPageSubscribers,
                                              csClients, csEpochsLastPageSubscribers,
-                                             csTxsSubscribers, mkClientContext)
+                                             csTxsSubscribers, mkClientContext, _ProdSocket)
 import           Pos.Explorer.Socket.Util (EventName (..), emitTo)
-import           Pos.Explorer.Web.ClientTypes (CAddress, CTxBrief, CTxEntry (..),
-                                               EpochIndex (..), TxInternal (..),
-                                               fromCAddress, toTxBrief)
+import           Pos.Explorer.Web.ClientTypes (CAddress, CTxBrief, CTxEntry (..), EpochIndex (..),
+                                               TxInternal (..), fromCAddress, toTxBrief)
 import           Pos.Explorer.Web.Error (ExplorerError (..))
-import           Pos.Explorer.Web.Server (getEpochPage, getBlocksLastPage,
-                                          getEpochPagesOrThrow, topsortTxsOrFail)
+import           Pos.Explorer.Web.Server (getBlocksLastPage, getEpochPage, getEpochPagesOrThrow,
+                                          topsortTxsOrFail)
 
 
 -- * Event names
@@ -386,20 +356,12 @@
 -- | Gets blocks from recent inclusive to old one exclusive.
 getBlundsFromTo
     :: forall ctx m . ExplorerMode ctx m
-<<<<<<< HEAD
     => HeaderHash -> HeaderHash -> m (Maybe [Blund])
-getBlundsFromTo recentBlock oldBlock = do
-    mheaders <- DB.getHeadersFromToIncl oldBlock recentBlock
-    forM (getOldestFirst <$> mheaders) $ \(_ :| headers) ->
-        catMaybes <$> forM headers getBlund
-=======
-    => HeaderHash -> HeaderHash -> m (Maybe [Blund SscGodTossing])
 getBlundsFromTo recentBlock oldBlock =
-    DB.getHeadersRange @SscGodTossing Nothing oldBlock recentBlock >>= \case
+    DB.getHeadersRange Nothing oldBlock recentBlock >>= \case
         Left _ -> pure Nothing
         Right (getOldestFirst -> headers) ->
-            Just . catMaybes <$> forM (NE.tail headers) (DB.blkGetBlund @SscGodTossing)
->>>>>>> 727a79db
+            Just . catMaybes <$> forM (NE.tail headers) getBlund
 
 addrsTouchedByTx
     :: (MonadDBRead m, WithLogger m)
