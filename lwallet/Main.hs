--- conflicted
+++ resolved
@@ -9,7 +9,6 @@
        ( main
        ) where
 
-<<<<<<< HEAD
 import           Control.Concurrent.STM.TQueue (newTQueue, tryReadTQueue, writeTQueue)
 import           Control.Monad.Error.Class     (throwError)
 import           Control.Monad.Trans.Either    (EitherT (..))
@@ -34,33 +33,6 @@
 import           System.IO                     (BufferMode (LineBuffering), hClose,
                                                 hFlush, hSetBuffering, stdout)
 import           System.Wlog                   (logDebug, logError, logInfo, logWarning)
-=======
-import           Control.Concurrent.STM.TQueue (newTQueue, writeTQueue, tryReadTQueue)
-import           Control.Monad.Error.Class  (throwError)
-import           Control.Monad.Trans.Either (EitherT (..))
-import qualified Data.ByteString            as BS
-import           Data.ByteString.Base58     (bitcoinAlphabet, encodeBase58)
-import qualified Data.HashMap.Strict        as HM
-import           Data.List                  ((!!))
-import qualified Data.List.NonEmpty         as NE
-import qualified Data.Map                   as M
-import qualified Data.Set                   as S (fromList, toList)
-import           Data.String.QQ             (s)
-import qualified Data.Text                  as T
-import qualified Data.Text.IO               as T
-import           Formatting                 (build, int, sformat, stext, shown, string, (%))
-import           Data.Time.Units            (convertUnit, toMicroseconds)
-import           Data.Void                  (absurd)
-import           Mockable                   (Mockable, SharedAtomic, SharedAtomicT,
-                                             bracket,
-                                             currentTime, delay,
-                                             modifySharedAtomic, newSharedAtomic,
-                                             Production, race, runProduction, forConcurrently)
-import           Network.Transport.Abstract (Transport, hoistTransport)
-import           System.IO                  (BufferMode (LineBuffering),
-                                             hClose, hFlush, hSetBuffering, stdout)
-import           System.Wlog                (logDebug, logError, logInfo, logWarning)
->>>>>>> 5e139c5d
 #if !(defined(mingw32_HOST_OS))
 import           System.Exit                   (ExitCode (ExitSuccess))
 import           System.Posix.Process          (exitImmediately)
@@ -94,7 +66,8 @@
                                                 bracketTransport, loggerBracket)
 import           Pos.Ssc.GodTossing            (SscGodTossing)
 import           Pos.Ssc.SscAlgo               (SscAlgo (..))
-import           Pos.Txp                       (TxOut (..), TxOutAux (..), txaF)
+import           Pos.Txp                       (TxOut (..), TxOutAux (..), txaF,
+                                                unGenesisUtxo)
 import           Pos.Types                     (coinF, makePubKeyAddress)
 import           Pos.Update                    (BlockVersionData (..),
                                                 BlockVersionModifier (..), SystemTag (..),
@@ -461,7 +434,8 @@
         logInfo $ if isDevelopment
             then "Development Mode"
             else "Production Mode"
-        logInfo $ sformat ("Map.size npCustomUtxo: "%shown) (M.size npCustomUtxo)
+        logInfo $ sformat ("Length of genesis utxo: "%shown)
+            (length $ unGenesisUtxo wpGenesisUtxo)
         let transport' :: Transport LightWalletMode
             transport' = hoistTransport
                 (powerLift :: forall t . Production t -> LightWalletMode t)
