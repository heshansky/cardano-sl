--- conflicted
+++ resolved
@@ -43,11 +43,7 @@
   extra-dep: true
 - location:
     git: https://github.com/serokell/time-warp-nt.git
-<<<<<<< HEAD
-    commit: 5f5f82ff3d054ecc943d2363dbc067ea3aeb2e3c
-=======
     commit: cef066e0553d6ec11bf30c45a49a946dcacd86b8
->>>>>>> c7ce13d0
   extra-dep: true
 # These two are needed for time-warp-nt
 - location:
