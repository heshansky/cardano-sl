--- conflicted
+++ resolved
@@ -120,12 +120,9 @@
 - happy-1.19.5                    # https://github.com/commercialhaskell/stack/issues/3151
 - entropy-0.3.7                   # https://github.com/commercialhaskell/stack/issues/3151
 - cborg-0.1.1.0
-<<<<<<< HEAD
 - fmt-0.4.0.0
-=======
 - systemd-1.1.2
 - tabl-1.0.3
->>>>>>> f0de5f1d
 
 # This is for CI to pass --fast to all dependencies
 apply-ghc-options: everything
