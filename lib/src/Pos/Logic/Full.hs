{-# LANGUAGE RecordWildCards     #-}
{-# LANGUAGE ScopedTypeVariables #-}

module Pos.Logic.Full
    ( LogicWorkMode
    , logicFull
    ) where

import           Universum

import           Control.Lens (at, to)
import qualified Data.HashMap.Strict as HM
import           Data.Tagged (Tagged (..), tagWith)
import           Formatting (build, sformat, (%))
import           System.Wlog (WithLogger, logDebug)

import           Pos.Block.BlockWorkMode (BlockWorkMode)
import           Pos.Block.Configuration (HasBlockConfiguration)
import qualified Pos.Block.Logic as Block
import qualified Pos.Block.Network as Block
import           Pos.Block.Types (RecoveryHeader, RecoveryHeaderTag)
import           Pos.Communication (NodeId)
import           Pos.Core (Block, BlockHeader, BlockVersionData, HasConfiguration, HeaderHash,
                           ProxySKHeavy, StakeholderId, TxAux (..), addressHash, getCertId,
                           lookupVss)
import           Pos.Core.Ssc (getCommitmentsMap)
import           Pos.Core.Update (UpdateProposal (..), UpdateVote (..))
import           Pos.Crypto (hash)
import qualified Pos.DB.Block as DB (getTipBlock)
import qualified Pos.DB.BlockIndex as DB (getHeader, getTipHeader)
import           Pos.DB.Class (MonadBlockDBRead, MonadDBRead, MonadGState (..))
import qualified Pos.DB.Class as DB (getBlock)
import           Pos.Delegation.Listeners (DlgListenerConstraint)
import qualified Pos.Delegation.Listeners as Delegation (handlePsk)
import           Pos.Logic.Types (KeyVal (..), Logic (..))
import           Pos.Recovery (MonadRecoveryInfo)
import qualified Pos.Recovery as Recovery
import           Pos.Security.Params (SecurityParams)
import           Pos.Security.Util (shouldIgnorePkAddress)
import           Pos.Slotting (MonadSlots)
import           Pos.Ssc.Logic (sscIsDataUseful, sscProcessCertificate, sscProcessCommitment,
                                sscProcessOpening, sscProcessShares)
import           Pos.Ssc.Mem (sscRunLocalQuery)
import           Pos.Ssc.Message (MCCommitment (..), MCOpening (..), MCShares (..),
                                  MCVssCertificate (..))
import           Pos.Ssc.Toss (SscTag (..), TossModifier, tmCertificates, tmCommitments, tmOpenings,
                               tmShares)
import           Pos.Ssc.Types (ldModifier)
import           Pos.Txp (MemPool (..))
import           Pos.Txp.MemState (getMemPool, withTxpLocalData)
import           Pos.Txp.Network.Listeners (TxpMode)
import qualified Pos.Txp.Network.Listeners as Txp (handleTxDo)
import           Pos.Txp.Network.Types (TxMsgContents (..))
import qualified Pos.Update.Logic.Local as Update (getLocalProposalNVotes, getLocalVote,
                                                   isProposalNeeded, isVoteNeeded)
import           Pos.Update.Mode (UpdateMode)
import qualified Pos.Update.Network.Listeners as Update (handleProposal, handleVote)
import           Pos.Util.Chrono (NE, NewestFirst, OldestFirst)
<<<<<<< HEAD
import           Pos.Util.JsonLog.Events (JLEvent)
import           Pos.Util.Util (HasLens (..), lensOf)
=======
import           Pos.Util.JsonLog.Events (JLTxR)
import           Pos.Util.Util (HasLens (..))
>>>>>>> 94353aec

-- The full logic layer uses existing pieces from the former monolithic
-- approach, in which there was no distinction between networking and
-- blockchain logic (any piece could use the network via some class constraint
-- on the monad). The class-based approach is not problematic for
-- integration with a diffusion layer, because in practice the concrete
-- monad which satisfies these constraints is a reader form over IO, so we
-- always have
--
--   runIO  :: m x -> IO x
--   liftIO :: IO x -> m x
--
-- thus a diffusion layer which is in IO can be made to work with a logic
-- layer which uses the more complicated monad, and vice-versa.

type LogicWorkMode ctx m =
    ( HasConfiguration
    , HasBlockConfiguration
    , WithLogger m
    , MonadReader ctx m
    , MonadMask m
    , MonadBlockDBRead m
    , MonadDBRead m
    , MonadGState m
    , MonadRecoveryInfo m
    , MonadSlots ctx m
    , HasLens RecoveryHeaderTag ctx RecoveryHeader
    , BlockWorkMode ctx m
    , DlgListenerConstraint ctx m
    , TxpMode ctx m
    , UpdateMode ctx m
    )

<<<<<<< HEAD
-- | Uses 'logicFull' but also grabs the stakeholder id and security params
-- from the monad 'm'.
logicFullM
    :: forall ctx m .
       ( LogicWorkMode ctx m )
    => (JLEvent -> m ())
    -> m (Logic m)
logicFullM jsonLogTx = do
    -- Delivered monadically but in fact is constant (comes from a
    -- reader context).
    ourStakeholderId <- getOurStakeholderId
    securityParams <- view (lensOf @SecurityParams)
    pure $ logicFull ourStakeholderId securityParams jsonLogTx

=======
>>>>>>> 94353aec
-- | A stop-gap full logic layer based on the RealMode. It just uses the
-- monadX constraints to do most of its work.
logicFull
    :: forall ctx m .
       ( LogicWorkMode ctx m )
    => StakeholderId
    -> SecurityParams
    -> (JLEvent -> m ()) -- ^ JSON log callback. FIXME replace by structured logging solution
    -> Logic m
logicFull ourStakeholderId securityParams jsonLogTx =
    let
        getBlock :: HeaderHash -> m (Maybe Block)
        getBlock = DB.getBlock

        getTip :: m Block
        getTip = DB.getTipBlock

        getTipHeader :: m BlockHeader
        getTipHeader = DB.getTipHeader

        getAdoptedBVData :: m BlockVersionData
        getAdoptedBVData = gsAdoptedBVData

        recoveryInProgress :: m Bool
        recoveryInProgress = Recovery.recoveryInProgress

        getBlockHeader :: HeaderHash -> m (Maybe BlockHeader)
        getBlockHeader = DB.getHeader

        getHashesRange
            :: Maybe Word -- ^ Optional limit on how many to pull in.
            -> HeaderHash
            -> HeaderHash
            -> m (Either Block.GetHashesRangeError (OldestFirst NE HeaderHash))
        getHashesRange = Block.getHashesRange

        getBlockHeaders
            :: Maybe Word -- ^ Optional limit on how many to pull in.
            -> NonEmpty HeaderHash
            -> Maybe HeaderHash
            -> m (Either Block.GetHeadersFromManyToError (NewestFirst NE BlockHeader))
        getBlockHeaders = Block.getHeadersFromManyTo

        getLcaMainChain :: OldestFirst [] BlockHeader -> m (OldestFirst [] BlockHeader)
        getLcaMainChain = Block.lcaWithMainChainSuffix

        postBlockHeader :: BlockHeader -> NodeId -> m ()
        postBlockHeader = Block.handleUnsolicitedHeader

        postPskHeavy :: ProxySKHeavy -> m Bool
        postPskHeavy = Delegation.handlePsk

        postTx = KeyVal
            { toKey = pure . Tagged . hash . taTx . getTxMsgContents
            , handleInv = \(Tagged txId) -> not . HM.member txId . _mpLocalTxs <$> withTxpLocalData getMemPool
            , handleReq = \(Tagged txId) -> fmap TxMsgContents . HM.lookup txId . _mpLocalTxs <$> withTxpLocalData getMemPool
            , handleData = \(TxMsgContents txAux) -> Txp.handleTxDo jsonLogTx txAux
            }

        postUpdate = KeyVal
            { toKey = \(up, _) -> pure . tag $ hash up
            , handleInv = Update.isProposalNeeded . unTagged
            , handleReq = Update.getLocalProposalNVotes . unTagged
            , handleData = Update.handleProposal
            }
          where
            tag = tagWith (Proxy :: Proxy (UpdateProposal, [UpdateVote]))

        postVote = KeyVal
            { toKey = \UnsafeUpdateVote{..} -> pure $ tag (uvProposalId, uvKey, uvDecision)
            , handleInv = \(Tagged (id, pk, dec)) -> Update.isVoteNeeded id pk dec
            , handleReq = \(Tagged (id, pk, dec)) -> Update.getLocalVote id pk dec
            , handleData = Update.handleVote
            }
          where
            tag = tagWith (Proxy :: Proxy UpdateVote)

        postSscCommitment = postSscCommon
            CommitmentMsg
            (\(MCCommitment (pk, _, _)) -> addressHash pk)
            (\id tm -> MCCommitment <$> tm ^. tmCommitments . to getCommitmentsMap . at id)
            (\(MCCommitment comm) -> sscProcessCommitment comm)

        postSscOpening = postSscCommon
            OpeningMsg
            (\(MCOpening key _) -> key)
            (\id tm -> MCOpening id <$> tm ^. tmOpenings . at id)
            (\(MCOpening key open) -> sscProcessOpening key open)

        postSscShares = postSscCommon
            SharesMsg
            (\(MCShares key _) -> key)
            (\id tm -> MCShares id <$> tm ^. tmShares . at id)
            (\(MCShares key shares) -> sscProcessShares key shares)

        postSscVssCert = postSscCommon
            VssCertificateMsg
            (\(MCVssCertificate vc) -> getCertId vc)
            (\id tm -> MCVssCertificate <$> lookupVss id (tm ^. tmCertificates))
            (\(MCVssCertificate cert) -> sscProcessCertificate cert)

        postSscCommon
            :: ( Buildable err, Buildable contents )
            => SscTag
            -> (contents -> StakeholderId)
            -> (StakeholderId -> TossModifier -> Maybe contents)
            -> (contents -> m (Either err ()))
            -> KeyVal (Tagged contents StakeholderId) contents m
        postSscCommon sscTag contentsToKey toContents processData = KeyVal
            { toKey = pure . tagWith contentsProxy . contentsToKey
            , handleInv = sscIsDataUseful sscTag . unTagged
            , handleReq = \(Tagged addr) -> toContents addr . view ldModifier <$> sscRunLocalQuery ask
            , handleData = \dat -> do
                  let addr = contentsToKey dat
                  -- [CSL-685] TODO: Add here malicious emulation for network
                  -- addresses when TW will support getting peer address
                  -- properly
                  -- Stale comment?
                  handleDataDo dat addr =<< shouldIgnorePkAddress addr
            }
          where
            contentsProxy = (const Proxy :: (contents -> k) -> Proxy contents) contentsToKey
            ignoreFmt =
                "Malicious emulation: data "%build%" for id "%build%" is ignored"
            handleDataDo dat id shouldIgnore
                | shouldIgnore = False <$ logDebug (sformat ignoreFmt id dat)
                | otherwise = sscProcessMessage processData dat
            sscProcessMessage sscProcessMessageDo dat =
                sscProcessMessageDo dat >>= \case
                    Left err -> False <$ logDebug (sformat ("Data is rejected, reason: "%build) err)
                    Right () -> return True

    in Logic {..}<|MERGE_RESOLUTION|>--- conflicted
+++ resolved
@@ -56,13 +56,8 @@
 import           Pos.Update.Mode (UpdateMode)
 import qualified Pos.Update.Network.Listeners as Update (handleProposal, handleVote)
 import           Pos.Util.Chrono (NE, NewestFirst, OldestFirst)
-<<<<<<< HEAD
 import           Pos.Util.JsonLog.Events (JLEvent)
-import           Pos.Util.Util (HasLens (..), lensOf)
-=======
-import           Pos.Util.JsonLog.Events (JLTxR)
 import           Pos.Util.Util (HasLens (..))
->>>>>>> 94353aec
 
 -- The full logic layer uses existing pieces from the former monolithic
 -- approach, in which there was no distinction between networking and
@@ -96,23 +91,6 @@
     , UpdateMode ctx m
     )
 
-<<<<<<< HEAD
--- | Uses 'logicFull' but also grabs the stakeholder id and security params
--- from the monad 'm'.
-logicFullM
-    :: forall ctx m .
-       ( LogicWorkMode ctx m )
-    => (JLEvent -> m ())
-    -> m (Logic m)
-logicFullM jsonLogTx = do
-    -- Delivered monadically but in fact is constant (comes from a
-    -- reader context).
-    ourStakeholderId <- getOurStakeholderId
-    securityParams <- view (lensOf @SecurityParams)
-    pure $ logicFull ourStakeholderId securityParams jsonLogTx
-
-=======
->>>>>>> 94353aec
 -- | A stop-gap full logic layer based on the RealMode. It just uses the
 -- monadX constraints to do most of its work.
 logicFull
