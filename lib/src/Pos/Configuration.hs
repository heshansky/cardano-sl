--- conflicted
+++ resolved
@@ -75,24 +75,6 @@
 blockRetrievalQueueSize =
     fromIntegral . ccBlockRetrievalQueueSize $ nodeConfiguration
 
-<<<<<<< HEAD
-propagationQueueSize :: (HasNodeConfiguration, Integral a) => a
-propagationQueueSize =
-    fromIntegral $ ccPropagationQueueSize $ nodeConfiguration
-
--- | See 'Pos.NodeConfiguration.ccDefaultPeers'.
-defaultPeers :: HasNodeConfiguration => [NetworkAddress]
-defaultPeers = map parsePeer . ccDefaultPeers $ nodeConfiguration
-  where
-    parsePeer :: Text -> NetworkAddress
-    parsePeer =
-        -- TODO [CSL-2173]: Clarify
-        either (error . show) identity .
-        P.parse addrParser "Compile time config"
-
-
-=======
->>>>>>> 8721eb62
 ----------------------------------------------------------------------------
 -- Wallet parameters
 ----------------------------------------------------------------------------
