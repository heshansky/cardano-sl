module Main
       ( main
       ) where

import           Universum
import           Unsafe (unsafeFromJust)

import           Control.Exception.Safe (handle)
import           Formatting (sformat, shown, (%))
import           JsonLog (jsonLog)
import           Mockable (Production, runProduction)
import qualified Network.Transport.TCP as TCP (TCPAddr (..))
import qualified System.IO.Temp as Temp
import           System.Wlog (LoggerName, logInfo)

import           Pos.Block.Configuration (recoveryHeadersMessage)
import qualified Pos.Client.CLI as CLI
import           Pos.Communication (OutSpecs)
import           Pos.Communication.Util (ActionSpec (..))
import           Pos.Configuration (networkConnectionTimeout)
import           Pos.Core (ConfigurationError, protocolConstants, protocolMagic)
import           Pos.DB.DB (initNodeDBs)
<<<<<<< HEAD
import           Pos.Diffusion.Types (DiffusionLayer (..))
import           Pos.Diffusion.Full (diffusionLayerFull, FullDiffusionConfiguration (..))
import           Pos.Logic.Full (logicLayerFull)
import           Pos.Logic.Types (LogicLayer (..))
=======
import           Pos.Diffusion.Full (FullDiffusionConfiguration (..), diffusionLayerFull)
import           Pos.Diffusion.Types (DiffusionLayer (..), hoistDiffusion)
>>>>>>> 11d77a19
import           Pos.Launcher (HasConfigurations, NodeParams (..), NodeResources,
                               bracketNodeResources, elimRealMode, loggerBracket, lpConsoleLog,
                               runNode, withConfigurations)
import           Pos.Logic.Full (logicLayerFull)
import           Pos.Logic.Types (LogicLayer (..), hoistLogic)
import           Pos.Network.Types (NetworkConfig (..), Topology (..), topologyDequeuePolicy,
                                    topologyEnqueuePolicy, topologyFailurePolicy)
import           Pos.Ntp.Configuration (NtpConfiguration)
import           Pos.Txp (txpGlobalSettings)
import           Pos.Update (lastKnownBlockVersion)
import           Pos.Util (logException)
import           Pos.Util.CompileInfo (HasCompileInfo, retrieveCompileTimeInfo, withCompileInfo)
import           Pos.Util.Config (ConfigurationException (..))
import           Pos.Util.UserSecret (usVss)
import           Pos.Util.Trace (wlogTrace)
import           Pos.Worker.Types (WorkerSpec)
import           Pos.WorkMode (EmptyMempoolExt, RealMode)

import           AuxxOptions (AuxxAction (..), AuxxOptions (..), AuxxStartMode (..), getAuxxOptions)
import           Mode (AuxxContext (..), AuxxMode)
import           Plugin (auxxPlugin, rawExec)
import           Repl (PrintAction, WithCommandAction (..), withAuxxRepl)

loggerName :: LoggerName
loggerName = "auxx"

-- 'NodeParams' obtained using 'CLI.getNodeParams' are not perfect for
-- Auxx, so we need to adapt them slightly.
correctNodeParams :: AuxxOptions -> NodeParams -> Production (NodeParams, Bool)
correctNodeParams AuxxOptions {..} np = do
    (dbPath, isTempDbUsed) <- case npDbPathM np of
        Nothing -> do
            tempDir <- liftIO $ Temp.getCanonicalTemporaryDirectory
            dbPath <- liftIO $ Temp.createTempDirectory tempDir "nodedb"
            logInfo $ sformat ("Temporary db created: "%shown) dbPath
            return (dbPath, True)
        Just dbPath -> do
            logInfo $ sformat ("Supplied db used: "%shown) dbPath
            return (dbPath, False)
    let np' = np
            { npNetworkConfig = networkConfig
            , npRebuildDb = npRebuildDb np || isTempDbUsed
            , npDbPathM = Just dbPath }
    return (np', isTempDbUsed)
  where
    topology = TopologyAuxx aoPeers
    networkConfig =
        NetworkConfig
        { ncDefaultPort = 3000
        , ncSelfName = Nothing
        , ncEnqueuePolicy = topologyEnqueuePolicy topology
        , ncDequeuePolicy = topologyDequeuePolicy topology
        , ncFailurePolicy = topologyFailurePolicy topology
        , ncTopology = topology
        , ncTcpAddr = TCP.Unaddressable
        }

runNodeWithSinglePlugin ::
       (HasConfigurations, HasCompileInfo)
    => NodeResources EmptyMempoolExt
    -> (WorkerSpec AuxxMode, OutSpecs)
    -> (WorkerSpec AuxxMode, OutSpecs)
runNodeWithSinglePlugin nr (plugin, plOuts) =
    runNode nr ([plugin], plOuts)

action :: HasCompileInfo => AuxxOptions -> Either WithCommandAction Text -> Production ()
action opts@AuxxOptions {..} command = do
    let pa = either printAction (const putText) command
    case aoStartMode of
        Automatic
            ->
                handle @_ @ConfigurationException (\_ -> runWithoutNode pa)
              . handle @_ @ConfigurationError (\_ -> runWithoutNode pa)
              $ withConfigurations conf (runWithConfig pa)
        Light
            -> runWithoutNode pa
        _   -> withConfigurations conf (runWithConfig pa)

  where
    runWithoutNode :: PrintAction Production -> Production ()
    runWithoutNode printAction = printAction "Mode: light" >> rawExec Nothing opts Nothing command

    runWithConfig :: HasConfigurations => PrintAction Production -> NtpConfiguration -> Production ()
    runWithConfig printAction ntpConfig = do
        printAction "Mode: with-config"
        CLI.printInfoOnStart aoCommonNodeArgs ntpConfig
        (nodeParams, tempDbUsed) <-
            correctNodeParams opts =<< CLI.getNodeParams loggerName cArgs nArgs

        let fdconf = FullDiffusionConfiguration
                { fdcProtocolMagic = protocolMagic
                , fdcProtocolConstants = protocolConstants
                , fdcRecoveryHeadersMessage = recoveryHeadersMessage
                , fdcLastKnownBlockVersion = lastKnownBlockVersion
                , fdcConvEstablishTimeout = networkConnectionTimeout
                , fdcTrace = wlogTrace "auxx"
                }

            toRealMode :: AuxxMode a -> RealMode EmptyMempoolExt a
            toRealMode auxxAction = do
                realModeContext <- ask
                let auxxContext =
                        AuxxContext
                        { acRealModeContext = realModeContext
                        , acTempDbUsed = tempDbUsed }
                lift $ runReaderT auxxAction auxxContext
        let vssSK = unsafeFromJust $ npUserSecret nodeParams ^. usVss
        let sscParams = CLI.gtSscParams cArgs vssSK (npBehaviorConfig nodeParams)
        bracketNodeResources nodeParams sscParams txpGlobalSettings initNodeDBs $ \nr -> do
            let runIO = runProduction . elimRealMode nr . toRealMode
            -- Monad here needs to be 'Production' (bracketNodeResources) so
            -- take it to real mode and then eliminate it.
            elimRealMode nr $ toRealMode $
<<<<<<< HEAD
                logicLayerFull (jsonLog.JLTxReceived) $ \logicLayer ->
                    bracketTransportTCP networkConnectionTimeout (ncTcpAddr (npNetworkConfig nodeParams)) $ \transport ->
                        diffusionLayerFull (runProduction . elimRealMode nr . toRealMode) (npNetworkConfig nodeParams) lastKnownBlockVersion protocolMagic protocolConstants recoveryHeadersMessage transport Nothing $ \withLogic -> do
                            diffusionLayer <- withLogic (logic logicLayer)
                            let modifier = if aoStartMode == WithNode then runNodeWithSinglePlugin nr else identity
                                (ActionSpec auxxModeAction, _) = modifier (auxxPlugin opts command)
                            runLogicLayer logicLayer (runDiffusionLayer diffusionLayer (auxxModeAction (diffusion diffusionLayer)))

=======
                -- Here's an 'AuxxMode' thing, using a 'Logic AuxxMode' and
                -- doing a continuation in 'AuxxMode'
                logicLayerFull jsonLog $ \logicLayer ->
                    -- 'diffusionLayerFull' works in 'IO'. Luckily, we have
                    -- AuxxMode ~> IO and vice-versa (liftIO).
                    -- We hoist the 'Logic AuxxMode' using 'runIO' so that
                    -- the diffusion layer can use it.
                    liftIO $ diffusionLayerFull fdconf (npNetworkConfig nodeParams) Nothing (hoistLogic runIO (logic logicLayer)) $ \diffusionLayer -> runIO $ do
                        let modifier = if aoStartMode == WithNode then runNodeWithSinglePlugin nr else identity
                            (ActionSpec auxxModeAction, _) = modifier (auxxPlugin opts command)
                        -- We're back in 'AuxxMode' again. We run the logic
                        -- layer using a hoisted diffusion layer (liftIO).
                        runLogicLayer logicLayer (liftIO (runDiffusionLayer diffusionLayer (runIO (auxxModeAction (hoistDiffusion liftIO (diffusion diffusionLayer))))))
>>>>>>> 11d77a19
    cArgs@CLI.CommonNodeArgs {..} = aoCommonNodeArgs
    conf = CLI.configurationOptions (CLI.commonArgs cArgs)
    nArgs =
        CLI.NodeArgs {behaviorConfigPath = Nothing}

main :: IO ()
main = withCompileInfo $(retrieveCompileTimeInfo) $ do
    opts <- getAuxxOptions
    let disableConsoleLog
            | Repl <- aoAction opts =
                  -- Logging in the REPL disrupts the prompt,
                  -- so we disable it.
                  -- TODO: When LW-25 is resolved we also want
                  -- to be able to enable logging in REPL using
                  -- a Haskeline-compatible print action.
                  \lp -> lp { lpConsoleLog = Just False }
            | otherwise = identity
        loggingParams = disableConsoleLog $
            CLI.loggingParams loggerName (aoCommonNodeArgs opts)
    loggerBracket loggingParams . logException "auxx" $ do
        let runAction a = runProduction $ action opts a
        case aoAction opts of
            Repl    -> withAuxxRepl $ \c -> runAction (Left c)
            Cmd cmd -> runAction (Right cmd)<|MERGE_RESOLUTION|>--- conflicted
+++ resolved
@@ -20,15 +20,8 @@
 import           Pos.Configuration (networkConnectionTimeout)
 import           Pos.Core (ConfigurationError, protocolConstants, protocolMagic)
 import           Pos.DB.DB (initNodeDBs)
-<<<<<<< HEAD
-import           Pos.Diffusion.Types (DiffusionLayer (..))
-import           Pos.Diffusion.Full (diffusionLayerFull, FullDiffusionConfiguration (..))
-import           Pos.Logic.Full (logicLayerFull)
-import           Pos.Logic.Types (LogicLayer (..))
-=======
 import           Pos.Diffusion.Full (FullDiffusionConfiguration (..), diffusionLayerFull)
 import           Pos.Diffusion.Types (DiffusionLayer (..), hoistDiffusion)
->>>>>>> 11d77a19
 import           Pos.Launcher (HasConfigurations, NodeParams (..), NodeResources,
                                bracketNodeResources, elimRealMode, loggerBracket, lpConsoleLog,
                                runNode, withConfigurations)
@@ -142,16 +135,6 @@
             -- Monad here needs to be 'Production' (bracketNodeResources) so
             -- take it to real mode and then eliminate it.
             elimRealMode nr $ toRealMode $
-<<<<<<< HEAD
-                logicLayerFull (jsonLog.JLTxReceived) $ \logicLayer ->
-                    bracketTransportTCP networkConnectionTimeout (ncTcpAddr (npNetworkConfig nodeParams)) $ \transport ->
-                        diffusionLayerFull (runProduction . elimRealMode nr . toRealMode) (npNetworkConfig nodeParams) lastKnownBlockVersion protocolMagic protocolConstants recoveryHeadersMessage transport Nothing $ \withLogic -> do
-                            diffusionLayer <- withLogic (logic logicLayer)
-                            let modifier = if aoStartMode == WithNode then runNodeWithSinglePlugin nr else identity
-                                (ActionSpec auxxModeAction, _) = modifier (auxxPlugin opts command)
-                            runLogicLayer logicLayer (runDiffusionLayer diffusionLayer (auxxModeAction (diffusion diffusionLayer)))
-
-=======
                 -- Here's an 'AuxxMode' thing, using a 'Logic AuxxMode' and
                 -- doing a continuation in 'AuxxMode'
                 logicLayerFull jsonLog $ \logicLayer ->
@@ -165,7 +148,6 @@
                         -- We're back in 'AuxxMode' again. We run the logic
                         -- layer using a hoisted diffusion layer (liftIO).
                         runLogicLayer logicLayer (liftIO (runDiffusionLayer diffusionLayer (runIO (auxxModeAction (hoistDiffusion liftIO (diffusion diffusionLayer))))))
->>>>>>> 11d77a19
     cArgs@CLI.CommonNodeArgs {..} = aoCommonNodeArgs
     conf = CLI.configurationOptions (CLI.commonArgs cArgs)
     nArgs =
