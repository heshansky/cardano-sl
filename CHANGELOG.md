# CHANGELOG

<<<<<<< HEAD
=======
## Cardano SL 1.2.0 (Mainnet)

These are the most important code changes which were included in release 1.2.0.

### Features

- Add to the V1 API all endpoints required for Exchanges (CBR-103).

- Development and execution of Benchmarking Tools for the Wallet V0 API (CBR-7, CBR-23 & CBR-88).

- Detailed design and documentation of how to test a wallet. Pre-requisite for building regression tests (CBR-24).

- Discriminate between publicly exposed wallet API endpoints and endpoints reserved to an internal IOHK usage (CBR-19).

- Design and implementation of the new V1 API endpoints (CBR-16).

- Optimize the way the mempool is used in the Wallet Backend (CBR-6).

- Analyse the usage of database updates and introduce new atomic updates in the Wallet Backend (CBR-8).

- Investigate and solve the balance discrepancy experienced by Bittrex (CBR-135).

- Asynchronous restoration of a wallet from seed (CBR-90).

- Add sorting and filtering capabilities to the wallet V1 API (CBR-20).

### Bug fixes

- Fix wallet creation and backup when there are non-latin characters in wallet name (R120-4).

- Fix issue where Daedalus remains stuck at "Connecting to network..." screen after updating version (CBR-282, R120-17).


>>>>>>> 64e92d78
## Cardano SL 1.1.1 (Mainnet)

Bug fix release.

 - When making a bug report in the wallet, ensure that usable log
   files exist before packing them into an archive.

 - Update the report-server version used in the Cardano network
   infrastructure, which fixes some issues in receiving bug reports.


## Cardano SL 1.1.0 (Mainnet)

Most important code changes which made to release 1.1.0.

### Features

- A new API endpoint is created for providing information on how much time on user’s machine is out of sync with the global time.

- An API endpoint for creating transactions is improved to support multiple destination addresses (transaction batching).

- Logs are compressed when sent to the reporting server to reduce bandwidth usage.

- The Cardano launcher configuration is improved with support for the YAML format to remove the need for custom scripts for launching the Cardano node.

- A new option for launching the Cardano node allows usage of API endpoints without TLS encryption for easier testing while developing integrations.

### Bug fixes and improvements

- Fixed improper node shutdowns, which caused some of the ‘connecting to network’ issues when using Daedalus. Improved Cardano node shutdown behavior by improvements to concurrency and exception handling, providing fixes to rocksdb database bindings.

- Fixed transaction queuing and resubmission logic to remove some of the issues reported by cryptocurrency exchanges.

- Several minor fixes to the update system for correctly receiving and installing updates from the blockchain to remove some of the reported cases of failed updates.

- Fixed several space leaks in the operation of the Cardano node, fixing the Cardano node using all memory resources issue.

- Fixed a bug with block retrieval, causing the extremely slow syncing after blockchain syncing reaches 99%.

- Fixed a bug with blockchain syncing in case of unreliable internet connection, causing the blockchain syncing to never complete.

- Fixed a bug causing block syncing to stop working in some cases when the Cardano node is left running for an extended period of time.

- Improved performance of blockchain syncing by the removal of some unnecessary serialization and deserialization.

- Fixed a bug causing the Cardano node to fail to start on slow computers, caused by a too-restrictive 5-second timeout.

- Improved networking policy by allowing more time to connect to the network, resolving connectivity problems for users on slow internet connections.

- Significant performance improvements for API endpoints for handling wallet operations, where the issues previously caused slow performance for users operating wallets with a large number of addresses, such as cryptocurrency exchanges.

- Logging improved by making logs less verbose when that is not needed and by expanding the logs to cover more cases necessary for better issue diagnostics and easier quality assurance.

- Improved automated issue reporting for some previously uncovered cases of Cardano node failures.

### Other work

- Migrated from Travis to Buildkite with nix-based workers as a CI solution.

- Applied few minor fixes were applied to consensus logic.

- Introduced auxx: tooling suite for developers to be able to quickly test and closely interact with node or network.

- Introduced technical documentation for various parts of system, technical documentation is located at https://github.com/input-output-hk/cardano-sl/tree/release/1.1.0/docs.

- Performed a series of huge refactorings to have better code decomposition, type definitions.

- Implemented first methods for v1 wallet API (prototype).

## Mainnet 1.0.3

TODO: write down

## Mainnet 1.0.2

TODO: write down

## Mainnet 1.0.1

TODO: write down

## Mainnet 1.0.0

TODO: write down

## Testnet 0.6

TODO: Move from https://github.com/input-output-hk/cardano-sl/blob/f556682ab0f0e02e571998ae207139ecc1a24f84/docs/changelog/v0_6_0.md

## Testnet 0.5

### Core

Important fixes:

1. Better Kademlia peer selection (based on explicitly kept timestamps)
2. Message limits: accurate limits for few types, runtime-accurate handling (for the node to work correctly after an update comes in, w/o need to restart it)
3. Accurate version handshake (there were few cases where it wouldn't be handled properly)
4. MPC: check more than 50% of stake provided commitments
5. Fixes for consensus bugs found on Testnet: transaction sorting, undo construction and duplicate block creation

Important codebase changes:

1. Code split to separate components (for each logical part of Cardano SL)
2. Combined config for wallet, node, dev modes
3. Block handling refactoring (needed to write tests)
4. Data relay refactoring
5. Classy-like structure of monad stack

Minor features:

1. P2P peers w/o explicit Kademlia ID provided (only IP and port)
2. More efficient block space usage
3. Consistent block creation logic (check block we just created is valid before applying and distributing)
4. Ability to launch the node with static peers

### Explorer 0.2

1. Auto-generated documentation available at https://cardanodocs.com/technical/explorer/api/
2. Upgraded the client-side with the new version of the libraries, now using PureScript `0.11.5`
3. Added paging for blocks, simplified API
4. Added and improved socket.io, simplified events
5. Japanese translations
6. ADA formatting using Lovelaces
7. Speed optimizations for block and epoch fetching
8. Corrected mobile issues and improved mobile experience
9. Added Waypoint header for better UX<|MERGE_RESOLUTION|>--- conflicted
+++ resolved
@@ -1,7 +1,5 @@
 # CHANGELOG
 
-<<<<<<< HEAD
-=======
 ## Cardano SL 1.2.0 (Mainnet)
 
 These are the most important code changes which were included in release 1.2.0.
@@ -35,7 +33,6 @@
 - Fix issue where Daedalus remains stuck at "Connecting to network..." screen after updating version (CBR-282, R120-17).
 
 
->>>>>>> 64e92d78
 ## Cardano SL 1.1.1 (Mainnet)
 
 Bug fix release.
