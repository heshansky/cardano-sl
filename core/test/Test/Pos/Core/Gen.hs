--- conflicted
+++ resolved
@@ -1,27 +1,5 @@
 module Test.Pos.Core.Gen
        (
-<<<<<<< HEAD
-        -- Pos.Core.Block Generators
-          genBlockBodyAttributes
-        , genBlockHeader
-        , genBlockHeaderAttributes
-        , genBlockSignature
-        , genGenesisBlockHeader
-        , genGenesisBody
-        , genGenesisConsensusData
-        , genGenesisHash
-        , genGenesisProof
-        , genHeaderHash
-        , genMainBlockHeader
-        , genMainBody
-        , genMainConsensusData
-        , genMainExtraBodyData
-        , genMainExtraHeaderData
-        , genMainProof
-        , genMainToSign
-
-=======
->>>>>>> 6a133448
         -- Pos.Core.Common Generators
           genAddrAttributes
         , genAddress
@@ -43,31 +21,8 @@
         , genTxFeePolicy
         , genTxSizeLinear
 
-<<<<<<< HEAD
-        -- Pos.Core.Configuration Generators
-        , genGenesisConfiguration
-        , genCoreConfiguration
-
-        -- Pos.Core.Delegation Generators
-        , genDlgPayload
-        , genHeavyDlgIndex
-        , genLightDlgIndices
-        , genProxySKBlockInfo
-        , genProxySKHeavy
-
-        -- Pos.Core.Genesis Generators
-        , genFakeAvvmOptions
-        , genGenesisAvvmBalances
-        , genGenesisData
-        , genGenesisDelegation
-        , genGenesisInitializer
-        , genGenesisProtocolConstants
-        , genGenesisSpec
-        , genTestnetBalanceOptions
-=======
         -- Pos.Core.JsonLog Generators
         , genInvReqDataFlowLog
->>>>>>> 6a133448
 
         -- Pos.Core.ProtocolConstants
         , genProtocolConstants
@@ -93,14 +48,6 @@
         -- Pos.Merkle Generators
         , genMerkleRoot
         , genMerkleTree
-<<<<<<< HEAD
-
-        -- Helpers
-        , genByte
-        , genUTF8Byte
-        , genWord16
-        , gen32Bytes
-=======
         , genHashRaw
 
         -- Helpers
@@ -112,198 +59,10 @@
         , genWord32
         , gen32Bytes
         , genMillisecond
->>>>>>> 6a133448
        ) where
 
 import           Universum
 
-<<<<<<< HEAD
-import           Data.ByteString.Base16 as B16
-import           Data.Coerce (coerce)
-import           Data.Either (either)
-import           Data.Fixed (Fixed (..))
-import qualified Data.HashMap.Strict as HM
-import           Data.List.NonEmpty (fromList)
-import qualified Data.Map as M
-import           Data.Maybe
-import           Data.Time.Units (Microsecond, Millisecond, fromMicroseconds)
-import qualified Data.Vector as V
-import           Hedgehog
-import qualified Hedgehog.Gen as Gen
-import qualified Hedgehog.Range as Range
-
-import           Pos.Binary.Class (Bi, Raw (..), asBinary)
-import           Pos.Core.Block (BlockBodyAttributes, BlockHeader (..), BlockHeaderAttributes,
-                                 BlockSignature (..), GenesisBlockHeader, GenesisBody (..),
-                                 GenesisConsensusData (..), GenesisExtraHeaderData (..),
-                                 GenesisProof (..), HeaderHash, MainBlockHeader, MainBody (..),
-                                 MainConsensusData (..), MainExtraBodyData (..),
-                                 MainExtraHeaderData (..), MainProof (..), MainToSign (..),
-                                 mkGenericHeader, mkMainHeaderExplicit)
-import           Pos.Core.Common (AddrAttributes (..), AddrSpendingData (..),
-                                  AddrStakeDistribution (..), AddrType (..), Address (..),
-                                  BlockCount (..), ChainDifficulty (..), Coeff (..), Coin (..),
-                                  CoinPortion (..), Script (..), ScriptVersion, SharedSeed (..),
-                                  SlotLeaders, StakeholderId, StakesList, StakesMap,
-                                  TxFeePolicy (..), TxSizeLinear (..), coinPortionDenominator,
-                                  makeAddress, maxCoinVal, mkMultiKeyDistr)
-import           Pos.Core.Configuration (CoreConfiguration (..), GenesisConfiguration (..),
-                                         GenesisHash (..))
-import           Pos.Core.Delegation (DlgPayload (..), HeavyDlgIndex (..), LightDlgIndices (..),
-                                      ProxySKBlockInfo, ProxySKHeavy)
-import           Pos.Core.Genesis (FakeAvvmOptions (..), GenesisAvvmBalances (..), GenesisData (..),
-                                   GenesisDelegation (..), GenesisInitializer (..),
-                                   GenesisNonAvvmBalances (..), GenesisProtocolConstants (..),
-                                   GenesisSpec (..), GenesisVssCertificatesMap (..),
-                                   GenesisWStakeholders (..), TestnetBalanceOptions (..),
-                                   mkGenesisDelegation, mkGenesisSpec)
-import           Pos.Core.NetworkMagic (NetworkMagic (..))
-import           Pos.Core.ProtocolConstants (ProtocolConstants (..), VssMaxTTL (..), VssMinTTL (..))
-import           Pos.Core.Slotting (EpochIndex (..), EpochOrSlot (..), FlatSlotId,
-                                    LocalSlotIndex (..), SlotCount (..), SlotId (..), TimeDiff (..),
-                                    Timestamp (..), localSlotIndexMaxBound, localSlotIndexMinBound)
-import           Pos.Core.Ssc (Commitment, CommitmentSignature, CommitmentsMap, InnerSharesMap,
-                               Opening, OpeningsMap, SharesDistribution, SharesMap,
-                               SignedCommitment, SscPayload (..), SscProof, VssCertificate (..),
-                               VssCertificatesHash, VssCertificatesMap (..), mkCommitmentsMap,
-                               mkSscProof, mkVssCertificate, mkVssCertificatesMap,
-                               randCommitmentAndOpening)
-import           Pos.Core.Txp (Tx (..), TxAttributes, TxAux (..), TxId, TxIn (..), TxInWitness (..),
-                               TxOut (..), TxOutAux (..), TxPayload (..), TxProof (..), TxSig,
-                               TxSigData (..), TxWitness, mkTxPayload)
-import           Pos.Core.Update (ApplicationName (..), BlockVersion (..), BlockVersionData (..),
-                                  BlockVersionModifier (..), SoftforkRule (..),
-                                  SoftwareVersion (..), SystemTag (..), UpAttributes, UpId,
-                                  UpdateData (..), UpdatePayload (..), UpdateProof,
-                                  UpdateProposal (..), UpdateProposalToSign (..), UpdateProposals,
-                                  UpdateVote (..), VoteId, mkUpdateVote)
-import           Pos.Crypto (Hash, ProtocolMagic, decodeHash, deterministic, hash, safeCreatePsk,
-                             sign)
-import           Pos.Data.Attributes (Attributes (..), mkAttributes)
-import           Pos.Merkle (MerkleRoot (..), MerkleTree (..), mkMerkleTree, mtRoot)
-import           Pos.Util.Util (leftToPanic)
-import           Serokell.Data.Memory.Units (Byte)
-
-import           Test.Pos.Crypto.Gen (genAbstractHash, genDecShare, genHDAddressPayload,
-                                      genProxySignature, genPublicKey, genRedeemPublicKey,
-                                      genRedeemSignature, genRequiresNetworkMagic, genSafeSigner,
-                                      genSecretKey, genSignTag, genSignature, genVssPublicKey)
-
-
-----------------------------------------------------------------------------
--- Pos.Core.Block Generators
-----------------------------------------------------------------------------
-
-genBlockBodyAttributes :: Gen BlockBodyAttributes
-genBlockBodyAttributes = pure $ mkAttributes ()
-
-genBlockHeader :: ProtocolMagic -> ProtocolConstants -> Gen BlockHeader
-genBlockHeader pm pc =
-    Gen.choice [ BlockHeaderGenesis <$> genGenesisBlockHeader pm
-               , BlockHeaderMain <$> genMainBlockHeader pm pc
-               ]
-
-genBlockHeaderAttributes :: Gen BlockHeaderAttributes
-genBlockHeaderAttributes = pure $ mkAttributes ()
-
-genBlockSignature :: ProtocolMagic -> ProtocolConstants -> Gen BlockSignature
-genBlockSignature pm pc =
-    Gen.choice
-        [ BlockSignature
-              <$> genSignature pm (genMainToSign pm pc)
-        , BlockPSignatureLight
-              <$> genProxySignature (genMainToSign pm pc) genLightDlgIndices
-        , BlockPSignatureHeavy
-              <$> genProxySignature (genMainToSign pm pc) genHeavyDlgIndex
-        ]
-
-genGenesisBlockHeader :: ProtocolMagic -> Gen GenesisBlockHeader
-genGenesisBlockHeader pm = do
-    epoch      <- genEpochIndex
-    body       <- genGenesisBody
-    prevHash   <- coerce <$> genTextHash
-    difficulty <- genChainDifficulty
-    let consensus = const (GenesisConsensusData {_gcdEpoch      = epoch
-                                                ,_gcdDifficulty = difficulty})
-        gehd      = GenesisExtraHeaderData $ mkAttributes ()
-    pure (mkGenericHeader pm prevHash body consensus gehd)
-
-genGenesisBody :: Gen GenesisBody
-genGenesisBody = GenesisBody <$> genSlotLeaders
-
-genGenesisConsensusData :: Gen GenesisConsensusData
-genGenesisConsensusData =
-    GenesisConsensusData
-        <$> genEpochIndex
-        <*> genChainDifficulty
-
-genGenesisHash :: Gen GenesisHash
-genGenesisHash = do
-  th <- genTextHash
-  pure (GenesisHash (coerce th))
-
-genHeaderHash :: Gen HeaderHash
-genHeaderHash = coerce <$> genTextHash
-
-genGenesisProof :: Gen GenesisProof
-genGenesisProof = GenesisProof <$> genAbstractHash genSlotLeaders
-
-genMainBody :: ProtocolMagic -> Gen MainBody
-genMainBody pm =
-    MainBody
-        <$> genTxPayload pm
-        <*> genSscPayload pm
-        <*> genDlgPayload pm
-        <*> genUpdatePayload pm
-
-genMainBlockHeader :: ProtocolMagic -> ProtocolConstants -> Gen MainBlockHeader
-genMainBlockHeader pm pc =
-    mkMainHeaderExplicit pm
-        <$> genHeaderHash
-        <*> genChainDifficulty
-        <*> genSlotId pc
-        <*> genSecretKey
-        <*> pure Nothing
-        <*> genMainBody pm
-        <*> genMainExtraHeaderData
-
-genMainConsensusData :: ProtocolMagic -> ProtocolConstants -> Gen MainConsensusData
-genMainConsensusData pm pc =
-    MainConsensusData
-        <$> genSlotId pc
-        <*> genPublicKey
-        <*> genChainDifficulty
-        <*> genBlockSignature pm pc
-
-
-genMainExtraBodyData :: Gen MainExtraBodyData
-genMainExtraBodyData = MainExtraBodyData <$> genBlockBodyAttributes
-
-genMainExtraHeaderData :: Gen MainExtraHeaderData
-genMainExtraHeaderData =
-    MainExtraHeaderData
-        <$> genBlockVersion
-        <*> genSoftwareVersion
-        <*> genBlockHeaderAttributes
-        <*> genAbstractHash genMainExtraBodyData
-
-genMainProof :: ProtocolMagic -> Gen MainProof
-genMainProof pm =
-    MainProof
-        <$> genTxProof pm
-        <*> genSscProof pm
-        <*> genAbstractHash (genDlgPayload pm)
-        <*> genUpdateProof pm
-
-genMainToSign :: ProtocolMagic -> ProtocolConstants -> Gen MainToSign
-genMainToSign pm pc =
-    MainToSign
-        <$> genAbstractHash (genBlockHeader pm pc)
-        <*> genMainProof pm
-        <*> genSlotId pc
-        <*> genChainDifficulty
-        <*> genMainExtraHeaderData
-=======
 import           Data.Fixed (Fixed (..))
 import qualified Data.Map as M
 import           Data.Maybe
@@ -339,7 +98,6 @@
 import           Test.Pos.Crypto.Gen (genAbstractHash, genHDAddressPayload,
                      genPublicKey, genRedeemPublicKey)
 import           Test.Pos.Util.Gen (genHashMap)
->>>>>>> 6a133448
 
 ----------------------------------------------------------------------------
 -- Pos.Core.Common Generators
@@ -349,13 +107,8 @@
 genAddrAttributes = AddrAttributes <$> hap <*> genAddrStakeDistribution <*> nm
   where
     hap = Gen.maybe genHDAddressPayload
-<<<<<<< HEAD
-    nm  = Gen.choice [ pure NMNothing
-                     , NMJust <$> genInt32
-=======
     nm  = Gen.choice [ pure NetworkMainOrStage
                      , NetworkTestnet <$> genInt32
->>>>>>> 6a133448
                      ]
 
 genAddress :: Gen Address
@@ -491,145 +244,6 @@
 genTxSizeLinear = TxSizeLinear <$> genCoeff <*> genCoeff
 
 ----------------------------------------------------------------------------
-<<<<<<< HEAD
--- Pos.Core.Configuration Generators
-----------------------------------------------------------------------------
-
-genGenesisConfiguration :: ProtocolMagic -> Gen GenesisConfiguration
-genGenesisConfiguration pm =
-    Gen.choice [ GCSrc
-                     <$> Gen.string (Range.constant 10 25) Gen.alphaNum
-                     <*> genHashRaw
-               , GCSpec <$> genGenesisSpec pm
-               ]
-
-genCoreConfiguration :: ProtocolMagic -> Gen CoreConfiguration
-genCoreConfiguration pm =
-    CoreConfiguration
-        <$> genGenesisConfiguration pm
-        <*> genWord8
-        <*> genRequiresNetworkMagic
-
-----------------------------------------------------------------------------
--- Pos.Core.Delegation Generators
-----------------------------------------------------------------------------
-
-genDlgPayload :: ProtocolMagic -> Gen DlgPayload
-genDlgPayload pm =
-    UnsafeDlgPayload <$> Gen.list (Range.linear 0 5) (genProxySKHeavy pm)
-
-genHeavyDlgIndex :: Gen HeavyDlgIndex
-genHeavyDlgIndex = HeavyDlgIndex <$> genEpochIndex
-
-genLightDlgIndices :: Gen LightDlgIndices
-genLightDlgIndices =
-    LightDlgIndices <$> ((,) <$> genEpochIndex <*> genEpochIndex)
-
-genProxySKBlockInfo :: ProtocolMagic -> Gen ProxySKBlockInfo
-genProxySKBlockInfo pm = Gen.maybe $ do
-    pSKHeavy <- genProxySKHeavy pm
-    pubKey <- genPublicKey
-    pure (pSKHeavy,pubKey)
-
-genProxySKHeavy :: ProtocolMagic -> Gen ProxySKHeavy
-genProxySKHeavy pm =
-    safeCreatePsk pm
-        <$> genSafeSigner
-        <*> genPublicKey
-        <*> genHeavyDlgIndex
-
-----------------------------------------------------------------------------
--- Pos.Core.Genesis Generators
-----------------------------------------------------------------------------
-
-genFakeAvvmOptions :: Gen FakeAvvmOptions
-genFakeAvvmOptions =
-    FakeAvvmOptions
-        <$> Gen.word Range.constantBounded
-        <*> Gen.word64 Range.constantBounded
-
-genGenesisData :: ProtocolMagic -> Gen GenesisData
-genGenesisData pm =
-    GenesisData
-        <$> genGenesisWStakeholders
-        <*> genGenesisDelegation pm
-        <*> genTimestampRoundedToSecond
-        <*> genGenesisVssCertificatesMap pm
-        <*> genGenesisNonAvvmBalances
-        <*> genBlockVersionDataByTxFP genLinearTxFP
-        <*> genGenesisProtocolConstants pm
-        <*> genGenesisAvvmBalances
-        <*> genSharedSeed
-  where
-    -- @TxFeePolicy@s ToJSON instance crashes if we have a
-    -- TxFeePolicyUnknown value.
-    genLinearTxFP = TxFeePolicyTxSizeLinear <$> genTxSizeLinear
-
-genGenesisWStakeholders :: Gen GenesisWStakeholders
-genGenesisWStakeholders = do
-    mapSize <- Gen.int $ Range.linear 1 10
-    sids    <- Gen.list (Range.singleton mapSize) genStakeholderId
-    w16s    <- Gen.list (Range.singleton mapSize) genWord16
-    pure $ GenesisWStakeholders $ M.fromList $ zip sids w16s
-
-genGenesisVssCertificatesMap
-    :: ProtocolMagic
-    -> Gen GenesisVssCertificatesMap
-genGenesisVssCertificatesMap pm =
-    GenesisVssCertificatesMap <$> genVssCertificatesMap pm
-
-genGenesisNonAvvmBalances :: Gen GenesisNonAvvmBalances
-genGenesisNonAvvmBalances = do
-    hmSize    <- Gen.int $ Range.linear 1 10
-    addresses <- Gen.list (Range.singleton hmSize) genAddress
-    coins     <- Gen.list (Range.singleton hmSize) genCoin
-    pure $ GenesisNonAvvmBalances $ HM.fromList $ zip addresses coins
-
-genGenesisDelegation :: ProtocolMagic -> Gen (GenesisDelegation)
-genGenesisDelegation pm = do
-    proxySKHeavyList <- Gen.list (Range.linear 1 10) $ genProxySKHeavy pm
-    case (mkGenesisDelegation proxySKHeavyList) of
-        Left _       -> genGenesisDelegation pm
-        Right genDel -> pure genDel
-
-genGenesisInitializer :: Gen GenesisInitializer
-genGenesisInitializer =
-    GenesisInitializer
-        <$> genTestnetBalanceOptions
-        <*> genFakeAvvmOptions
-        <*> genCoinPortion
-        <*> Gen.bool
-        <*> Gen.integral (Range.constant 0 10)
-
-genGenesisProtocolConstants :: ProtocolMagic -> Gen GenesisProtocolConstants
-genGenesisProtocolConstants pm =
-    GenesisProtocolConstants
-        <$> Gen.int (Range.constant 0 100)
-        <*> pure pm
-        <*> genVssMaxTTL
-        <*> genVssMinTTL
-
-genGenesisSpec :: ProtocolMagic -> Gen GenesisSpec
-genGenesisSpec pm = mkGenSpec >>=  either (error . toText) pure
-    where
-        mkGenSpec = mkGenesisSpec
-                      <$> genGenesisAvvmBalances
-                      <*> genSharedSeed
-                      <*> genGenesisDelegation pm
-                      <*> genBlockVersionData
-                      <*> genGenesisProtocolConstants pm
-                      <*> genGenesisInitializer
-
-genTestnetBalanceOptions :: Gen TestnetBalanceOptions
-genTestnetBalanceOptions =
-    TestnetBalanceOptions
-        <$> Gen.word Range.constantBounded
-        <*> Gen.word Range.constantBounded
-        <*> Gen.word64 Range.constantBounded
-        <*> Gen.double (Range.constant 0 10)
-        <*> Gen.bool
-
-=======
 -- Pos.Core.JsonLog Generators
 ----------------------------------------------------------------------------
 
@@ -646,7 +260,6 @@
     , InvReqException <$> Gen.text (Range.constant 1 20) Gen.alphaNum
     ]
 
->>>>>>> 6a133448
 ----------------------------------------------------------------------------
 -- Pos.Core.ProtocolConstants Generators
 ----------------------------------------------------------------------------
@@ -673,17 +286,10 @@
 genEpochIndex :: Gen EpochIndex
 genEpochIndex = EpochIndex <$> Gen.word64 Range.constantBounded
 
-<<<<<<< HEAD
-genEpochOrSlot :: ProtocolConstants -> Gen EpochOrSlot
-genEpochOrSlot pc =
-    Gen.choice [ EpochOrSlot . Left <$> genEpochIndex
-               , EpochOrSlot . Right <$> genSlotId pc
-=======
 genEpochOrSlot :: SlotCount -> Gen EpochOrSlot
 genEpochOrSlot epochSlots =
     Gen.choice [ EpochOrSlot . Left <$> genEpochIndex
                , EpochOrSlot . Right <$> genSlotId epochSlots
->>>>>>> 6a133448
                ]
 
 genEpochSlottingData :: Gen EpochSlottingData
@@ -692,28 +298,16 @@
 genFlatSlotId :: Gen FlatSlotId
 genFlatSlotId = Gen.word64 Range.constantBounded
 
-<<<<<<< HEAD
-genLocalSlotIndex :: ProtocolConstants -> Gen LocalSlotIndex
-genLocalSlotIndex pc = UnsafeLocalSlotIndex <$> Gen.word16 (Range.constant lb ub)
-  where
-    lb = getSlotIndex (localSlotIndexMinBound)
-    ub = getSlotIndex (localSlotIndexMaxBound pc)
-=======
 genLocalSlotIndex :: SlotCount -> Gen LocalSlotIndex
 genLocalSlotIndex epochSlots =
     UnsafeLocalSlotIndex <$> Gen.word16 (Range.constant lb ub)
   where
     lb = getSlotIndex (localSlotIndexMinBound)
     ub = getSlotIndex (localSlotIndexMaxBound epochSlots)
->>>>>>> 6a133448
 
 genSlotCount :: Gen SlotCount
 genSlotCount = SlotCount <$> Gen.word64 Range.constantBounded
 
-<<<<<<< HEAD
-genSlotId :: ProtocolConstants -> Gen SlotId
-genSlotId pc = SlotId <$> genEpochIndex <*> genLocalSlotIndex pc
-=======
 genSlotId :: SlotCount -> Gen SlotId
 genSlotId epochSlots = SlotId <$> genEpochIndex <*> genLocalSlotIndex epochSlots
 
@@ -722,7 +316,6 @@
     mapSize <- Gen.int $ Range.linear 2 10
     epochSlottingDatas <- Gen.list (Range.singleton mapSize) genEpochSlottingData
     pure $ M.fromList $ zip [0..fromIntegral mapSize - 1] epochSlottingDatas
->>>>>>> 6a133448
 
 genTimeDiff :: Gen TimeDiff
 genTimeDiff = TimeDiff <$> genMicrosecond
@@ -735,338 +328,9 @@
 genTimestampRoundedToSecond :: Gen Timestamp
 genTimestampRoundedToSecond =
     Timestamp . (* 1000000) . (`rem` 1000000) <$> genMicrosecond
-<<<<<<< HEAD
-
-----------------------------------------------------------------------------
--- Pos.Core.Ssc Generators
-----------------------------------------------------------------------------
-
-genGenesisAvvmBalances :: Gen GenesisAvvmBalances
-genGenesisAvvmBalances = GenesisAvvmBalances <$> customHashMapGen genRedeemPublicKey genCoin
-
-genCommitment :: Gen Commitment
-genCommitment = fst <$> genCommitmentOpening
-
-genCommitmentOpening :: Gen (Commitment, Opening)
-genCommitmentOpening = do
-    let numKeys = 128 :: Int
-    parties <-
-        Gen.integral (Range.constant 4 (fromIntegral numKeys)) :: Gen Integer
-    threshold <- Gen.integral (Range.constant 2 (parties - 2)) :: Gen Integer
-    vssKeys <- replicateM numKeys genVssPublicKey
-    pure
-        $ deterministic "commitmentOpening"
-        $ randCommitmentAndOpening threshold (fromList vssKeys)
-
-genCommitmentSignature :: ProtocolMagic -> Gen CommitmentSignature
-genCommitmentSignature pm = genSignature pm $ (,) <$> genEpochIndex <*> genCommitment
-
-genCommitmentsMap :: ProtocolMagic -> Gen CommitmentsMap
-genCommitmentsMap pm = mkCommitmentsMap <$> Gen.list range (genSignedCommitment pm)
-  where
-    range = Range.linear 0 10
-
-genInnerSharesMap :: Gen InnerSharesMap
-genInnerSharesMap = do
-    hMS <- Gen.int (Range.linear 0 10)
-    stakeholderId <- Gen.list (Range.singleton hMS) genStakeholderId
-    nonEmptyDS <- Gen.nonEmpty (Range.singleton hMS) (asBinary <$> genDecShare)
-    pure $ HM.fromList $ zip stakeholderId [nonEmptyDS]
-
-genOpening :: Gen Opening
-genOpening = snd <$> genCommitmentOpening
-
-genOpeningsMap :: Gen OpeningsMap
-genOpeningsMap = do
-    hMapSize <- Gen.int (Range.linear 0 10)
-    stakeholderId <- Gen.list (Range.singleton hMapSize) genStakeholderId
-    opening <- Gen.list (Range.singleton hMapSize) genOpening
-    pure $ HM.fromList $ zip stakeholderId opening
-
-genSharesDistribution :: Gen SharesDistribution
-genSharesDistribution = genCustomHashMap genStakeholderId genWord16
-
-genSharesMap :: Gen SharesMap
-genSharesMap = do
-    hMapSize <- Gen.int (Range.linear 0 10)
-    stakeholderId <- Gen.list (Range.singleton hMapSize) genStakeholderId
-    innerSharesMap <- Gen.list (Range.singleton hMapSize) genInnerSharesMap
-    pure $ HM.fromList $ zip stakeholderId innerSharesMap
-
-genSignedCommitment :: ProtocolMagic -> Gen SignedCommitment
-genSignedCommitment pm =
-    (,,) <$> genPublicKey <*> genCommitment <*> genCommitmentSignature pm
-
--- We mod the size to the range [0,5000) to give relatively large tests which
--- are still reasonably fast to generate.
-genSscPayload :: ProtocolMagic -> Gen SscPayload
-genSscPayload pm = Gen.scale (`mod` 5000) $
-    Gen.choice
-        [ CertificatesPayload <$> genVssCertificatesMap pm
-        , CommitmentsPayload <$> genCommitmentsMap pm <*> genVssCertificatesMap pm
-        , OpeningsPayload <$> genOpeningsMap <*> genVssCertificatesMap pm
-        , SharesPayload <$> genSharesMap <*> genVssCertificatesMap pm
-        ]
-
-genSscProof :: ProtocolMagic -> Gen SscProof
-genSscProof pm = mkSscProof <$> genSscPayload pm
-
-genVssCertificate :: ProtocolMagic -> Gen VssCertificate
-genVssCertificate pm =
-    mkVssCertificate pm
-        <$> genSecretKey
-        <*> (asBinary <$> genVssPublicKey)
-        <*> genEpochIndex
-
-genVssCertificatesHash :: ProtocolMagic -> Gen VssCertificatesHash
-genVssCertificatesHash pm =
-    hash <$> genCustomHashMap genStakeholderId (genVssCertificate pm)
-
-genVssCertificatesMap :: ProtocolMagic -> Gen VssCertificatesMap
-genVssCertificatesMap pm =
-    mkVssCertificatesMap <$> Gen.list (Range.linear 0 5) (genVssCertificate pm)
-
-----------------------------------------------------------------------------
--- Pos.Core.Txp Generators
-----------------------------------------------------------------------------
-
-genPkWitness :: ProtocolMagic -> Gen TxInWitness
-genPkWitness pm = PkWitness <$> genPublicKey <*> genTxSig pm
-
-genRedeemWitness :: ProtocolMagic -> Gen TxInWitness
-genRedeemWitness pm =
-    RedeemWitness <$> genRedeemPublicKey <*> genRedeemSignature pm genTxSigData
-
-genScriptWitness :: Gen TxInWitness
-genScriptWitness = ScriptWitness <$> genScript <*> genScript
-
-genTx :: Gen Tx
-genTx = UnsafeTx <$> genTxInList <*> genTxOutList <*> genTxAttributes
-
-genTxAttributes :: Gen TxAttributes
-genTxAttributes = pure $ mkAttributes ()
-
-genTxAux :: ProtocolMagic -> Gen TxAux
-genTxAux pm = TxAux <$> genTx <*> (genTxWitness pm)
-
-genTxHash :: Gen (Hash Tx)
-genTxHash = coerce <$> genTextHash
-
-genTextHash :: Gen (Hash Text)
-genTextHash = do
-    sampleText <- Gen.text (Range.linear 0 10) Gen.alphaNum
-    pure (hash sampleText :: Hash Text)
-
-genTxIn :: Gen TxIn
-genTxIn = Gen.choice gens
-  where
-    gens = [ TxInUtxo <$> genTxId <*> genWord32
-           -- 0 is reserved for TxInUtxo tag
-           , TxInUnknown <$> Gen.word8 (Range.constant 1 255)
-                         <*> gen32Bytes
-           ]
-
-genTxInList :: Gen (NonEmpty TxIn)
-genTxInList = Gen.nonEmpty (Range.linear 1 20) genTxIn
-
-genTxOut :: Gen TxOut
-genTxOut = TxOut <$> genAddress <*> genCoin
-
-genTxOutAux :: Gen TxOutAux
-genTxOutAux = TxOutAux <$> genTxOut
-
-genTxOutList :: Gen (NonEmpty TxOut)
-genTxOutList = Gen.nonEmpty (Range.linear 1 100) genTxOut
-
-genTxId :: Gen TxId
-genTxId = genBase16Text >>= pure . decodeHash >>= either error pure
-  where
-    genBase16Text = decodeUtf8 @Text @ByteString <$> genBase16Bs
-
-genTxPayload :: ProtocolMagic -> Gen TxPayload
-genTxPayload pm = mkTxPayload <$> (Gen.list (Range.linear 0 10) (genTxAux pm))
-
-genTxProof :: ProtocolMagic -> Gen TxProof
-genTxProof pm =
-    TxProof
-        <$> genWord32
-        <*> genMerkleRoot genTx
-        <*> genAbstractHash (Gen.list (Range.linear 1 5) (genTxWitness pm))
-
-genTxSig :: ProtocolMagic -> Gen TxSig
-genTxSig pm =
-    sign pm <$> genSignTag <*> genSecretKey <*> genTxSigData
-
-genTxSigData :: Gen TxSigData
-genTxSigData = TxSigData <$> genTxHash
-
-genTxInWitness :: ProtocolMagic -> Gen TxInWitness
-genTxInWitness pm = Gen.choice gens
-  where
-    gens = [ genPkWitness pm
-           , genRedeemWitness pm
-           , genScriptWitness
-           , genUnknownWitnessType
-           ]
-
-genTxWitness :: ProtocolMagic -> Gen TxWitness
-genTxWitness pm = V.fromList <$> Gen.list (Range.linear 1 10) (genTxInWitness pm)
-
-genUnknownWitnessType :: Gen TxInWitness
-genUnknownWitnessType =
-    UnknownWitnessType <$> Gen.word8 (Range.constant 3 maxBound) <*> gen32Bytes
-
-----------------------------------------------------------------------------
--- Pos.Core.Update Generators
-----------------------------------------------------------------------------
-
-genApplicationName :: Gen ApplicationName
-genApplicationName =
-    ApplicationName <$> Gen.text (Range.constant 0 10) Gen.alphaNum
-
-genBlockVersion :: Gen BlockVersion
-genBlockVersion =
-    BlockVersion
-        <$> Gen.word16 Range.constantBounded
-        <*> Gen.word16 Range.constantBounded
-        <*> Gen.word8 Range.constantBounded
-
-genBlockVersionData :: Gen BlockVersionData
-genBlockVersionData =
-    BlockVersionData
-        <$> genScriptVersion
-        <*> genMillisecond
-        <*> genByte
-        <*> genByte
-        <*> genByte
-        <*> genByte
-        <*> genCoinPortion
-        <*> genCoinPortion
-        <*> genCoinPortion
-        <*> genCoinPortion
-        <*> genFlatSlotId
-        <*> genSoftforkRule
-        <*> genTxFeePolicy
-        <*> genEpochIndex
-
-genBlockVersionDataByTxFP :: Gen TxFeePolicy -> Gen BlockVersionData
-genBlockVersionDataByTxFP genTxFP =
-    BlockVersionData
-        <$> genScriptVersion
-        <*> genMillisecond
-        <*> genByte
-        <*> genByte
-        <*> genByte
-        <*> genByte
-        <*> genCoinPortion
-        <*> genCoinPortion
-        <*> genCoinPortion
-        <*> genCoinPortion
-        <*> genFlatSlotId
-        <*> genSoftforkRule
-        <*> genTxFP
-        <*> genEpochIndex
-
-genBlockVersionModifier :: Gen BlockVersionModifier
-genBlockVersionModifier =
-    BlockVersionModifier
-        <$> Gen.maybe genScriptVersion
-        <*> Gen.maybe genMillisecond
-        <*> Gen.maybe genByte
-        <*> Gen.maybe genByte
-        <*> Gen.maybe genByte
-        <*> Gen.maybe genByte
-        <*> Gen.maybe genCoinPortion
-        <*> Gen.maybe genCoinPortion
-        <*> Gen.maybe genCoinPortion
-        <*> Gen.maybe genCoinPortion
-        <*> Gen.maybe genFlatSlotId
-        <*> Gen.maybe genSoftforkRule
-        <*> Gen.maybe genTxFeePolicy
-        <*> Gen.maybe genEpochIndex
-
-genHashRaw :: Gen (Hash Raw)
-genHashRaw = genAbstractHash $ Raw <$> gen32Bytes
-
-genSoftforkRule :: Gen SoftforkRule
-genSoftforkRule =
-    SoftforkRule <$> genCoinPortion <*> genCoinPortion <*> genCoinPortion
-
-genSoftwareVersion :: Gen SoftwareVersion
-genSoftwareVersion =
-    SoftwareVersion
-        <$> genApplicationName
-        <*> Gen.word32 Range.constantBounded
-
-genSystemTag :: Gen SystemTag
-genSystemTag = SystemTag <$> Gen.text (Range.constant 0 10) Gen.alphaNum
-
-genUpAttributes :: Gen UpAttributes
-genUpAttributes = pure $ mkAttributes ()
-
-genUpdateData :: Gen UpdateData
-genUpdateData =
-    UpdateData
-        <$> genHashRaw
-        <*> genHashRaw
-        <*> genHashRaw
-        <*> genHashRaw
-
-genUpdatePayload :: ProtocolMagic -> Gen UpdatePayload
-genUpdatePayload pm =
-    UpdatePayload
-        <$> Gen.maybe (genUpdateProposal pm)
-        <*> Gen.list (Range.linear 0 10) (genUpdateVote pm)
-
-genUpdateProof :: ProtocolMagic -> Gen UpdateProof
-genUpdateProof pm = genAbstractHash (genUpdatePayload pm)
-
-genUpdateProposal :: ProtocolMagic -> Gen UpdateProposal
-genUpdateProposal pm = do
-    UnsafeUpdateProposal
-        <$> genBlockVersion
-        <*> genBlockVersionModifier
-        <*> genSoftwareVersion
-        <*> genUpsData
-        <*> genUpAttributes
-        <*> genPublicKey
-        <*> genSignature pm genUpdateProposalToSign
-
-genUpdateProposals :: ProtocolMagic -> Gen UpdateProposals
-genUpdateProposals pm = genCustomHashMap (genUpId pm) (genUpdateProposal pm)
-
-genUpdateProposalToSign :: Gen UpdateProposalToSign
-genUpdateProposalToSign =
-    UpdateProposalToSign
-        <$> genBlockVersion
-        <*> genBlockVersionModifier
-        <*> genSoftwareVersion
-        <*> genUpsData
-        <*> genUpAttributes
-
-genUpId :: ProtocolMagic -> Gen UpId
-genUpId pm = genAbstractHash (genUpdateProposal pm)
-
-genUpsData :: Gen (HM.HashMap SystemTag UpdateData)
-genUpsData = do
-    hMapSize <- Gen.int (Range.linear 0 20)
-    sysTagList <- Gen.list (Range.singleton hMapSize) genSystemTag
-    upDataList <- Gen.list (Range.singleton hMapSize) genUpdateData
-    pure $ HM.fromList $ zip sysTagList upDataList
-
-genUpdateVote :: ProtocolMagic -> Gen UpdateVote
-genUpdateVote pm = mkUpdateVote pm <$> genSecretKey <*> genUpId pm <*> Gen.bool
-
-genVoteId :: ProtocolMagic -> Gen VoteId
-genVoteId pm = (,,) <$> genUpId pm <*> genPublicKey <*> Gen.bool
-
-----------------------------------------------------------------------------
--- Pos.Data.Attributes Generators
-=======
 
 ----------------------------------------------------------------------------
 -- Pos.Core.Attributes Generators
->>>>>>> 6a133448
 ----------------------------------------------------------------------------
 
 genAttributes :: Gen a -> Gen (Attributes a)
@@ -1091,19 +355,6 @@
 -- Helper Generators
 ----------------------------------------------------------------------------
 
-<<<<<<< HEAD
-customHashMapGen
-    :: (Hashable k, Eq k)
-    => Gen k -> Gen v -> Gen (HM.HashMap k v)
-customHashMapGen keyGen valGen =
-    HM.fromList
-        <$> (Gen.list (Range.linear 1 10) $ (,) <$> keyGen <*> valGen)
-
-genBase16Bs :: Gen ByteString
-genBase16Bs = B16.encode <$> genBytes 32
-
-=======
->>>>>>> 6a133448
 genBytes :: Int -> Gen ByteString
 genBytes n = Gen.bytes (Range.singleton n)
 
@@ -1116,33 +367,15 @@
 gen32Bytes :: Gen ByteString
 gen32Bytes = genBytes 32
 
-<<<<<<< HEAD
-genCustomHashMap
-    :: (Hashable k, Eq k)
-    => Gen k -> Gen v -> Gen (HM.HashMap k v)
-genCustomHashMap genK genV = HM.fromList <$> Gen.list range gen
-  where
-    gen = (,) <$> genK <*> genV
-    range = Range.linear 0 10
-
-=======
->>>>>>> 6a133448
 genMillisecond :: Gen Millisecond
 genMillisecond = fromMicroseconds <$> Gen.integral (Range.constant 0 1000000)
 
 genMicrosecond :: Gen Microsecond
 genMicrosecond = fromMicroseconds <$> Gen.integral (Range.constant 0 1000000)
 
-genWord16 :: Gen Word16
-genWord16 = Gen.word16 Range.constantBounded
-
 genWord32 :: Gen Word32
 genWord32 = Gen.word32 Range.constantBounded
 
-<<<<<<< HEAD
-genWord8 :: Gen Word8
-genWord8 = Gen.word8 Range.constantBounded
-=======
 genWord16 :: Gen Word16
 genWord16 = Gen.word16 Range.constantBounded
 
@@ -1150,7 +383,6 @@
 genTextHash = do
   sampleText <- Gen.text (Range.linear 0 10) Gen.alphaNum
   pure (hash sampleText :: Hash Text)
->>>>>>> 6a133448
 
 genInt32 :: Gen Int32
 genInt32 = Gen.int32 Range.constantBounded