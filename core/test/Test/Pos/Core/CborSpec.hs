--- conflicted
+++ resolved
@@ -12,16 +12,6 @@
 
 import           Universum
 
-<<<<<<< HEAD
-import           Test.Hspec (Spec, describe, runIO)
-import           Test.Hspec.QuickCheck (modifyMaxSuccess)
-import           Test.QuickCheck (Arbitrary (..), generate)
-import           Test.QuickCheck.Arbitrary.Generic (genericArbitrary, genericShrink)
-
-import           Pos.Binary.Class (Bi (..), Cons (..), Field (..), deriveSimpleBi, serialize,
-                                   unsafeDeserialize)
-import           Pos.Binary.Core ()
-=======
 import           Test.Hspec (Spec, describe)
 import           Test.QuickCheck (Arbitrary (..))
 import           Test.QuickCheck.Arbitrary.Generic (genericArbitrary,
@@ -29,10 +19,8 @@
 
 import           Pos.Binary.Class (Bi (..), Cons (..), Field (..),
                      deriveSimpleBi, serialize, unsafeDeserialize)
->>>>>>> 6a133448
 import           Pos.Core
 import           Pos.Core.Common (ScriptVersion)
-import           Pos.Core.Configuration ()
 
 import           Pos.Core.Attributes (Attributes (..), decodeAttributes,
                      encodeAttributes)
@@ -41,7 +29,7 @@
 import           Test.Pos.Binary.Helpers (binaryTest)
 import           Test.Pos.Core.Arbitrary ()
 import           Test.Pos.Core.Chrono ()
-import           Test.Pos.Crypto.Arbitrary (genProtocolMagicUniformWithRNM)
+import           Test.Pos.Crypto.Arbitrary ()
 
 
 data MyScript = MyScript
@@ -89,61 +77,8 @@
 
 ----------------------------------------
 
--- We run the tests this number of times, with different `ProtocolMagics`, to get increased
--- coverage. We should really do this inside of the `prop`, but it is difficult to do that
--- without significant rewriting of the testsuite.
-testMultiple :: Int
-testMultiple = 3
 
 spec :: Spec
-<<<<<<< HEAD
-spec = do
-    runWithMagic NMMustBeNothing
-    runWithMagic NMMustBeJust
-
-runWithMagic :: RequiresNetworkMagic -> Spec
-runWithMagic rnm = replicateM_ testMultiple $
-    modifyMaxSuccess (`div` testMultiple) $ do
-        pm <- runIO (generate (genProtocolMagicUniformWithRNM rnm))
-        describe ("(requiresNetworkMagic=" ++ show rnm ++ ")") $
-            withGenesisSpec 0 (defaultCoreConfiguration pm) $ \_ ->
-                describe "Cbor Bi instances" $ do
-                    describe "Core.Address" $ do
-                        binaryTest @Address
-                        binaryTest @Address'
-                        binaryTest @AddrType
-                        binaryTest @AddrStakeDistribution
-                        binaryTest @AddrSpendingData
-                    describe "Core.Types" $ do
-                        binaryTest @Timestamp
-                        binaryTest @TimeDiff
-                        binaryTest @EpochIndex
-                        binaryTest @Coin
-                        binaryTest @CoinPortion
-                        binaryTest @LocalSlotIndex
-                        binaryTest @SlotId
-                        binaryTest @EpochOrSlot
-                        binaryTest @SharedSeed
-                        binaryTest @ChainDifficulty
-                        binaryTest @SoftforkRule
-                        binaryTest @BlockVersionData
-                        binaryTest @(Attributes ())
-                        binaryTest @(Attributes AddrAttributes)
-                    describe "Core.Fee" $ do
-                        binaryTest @Coeff
-                        binaryTest @TxSizeLinear
-                        binaryTest @TxFeePolicy
-                    describe "Core.Script" $ do
-                        binaryTest @Script
-                    describe "Core.Vss" $ do
-                        binaryTest @VssCertificate
-                    describe "Core.Version" $ do
-                        binaryTest @ApplicationName
-                        binaryTest @SoftwareVersion
-                        binaryTest @BlockVersion
-                    describe "Merkle" $ do
-                        binaryTest @(MerkleTree Int32)
-=======
 spec = describe "Cbor Bi instances" $ do
         describe "Core.Address" $ do
             binaryTest @Address
@@ -171,5 +106,4 @@
         describe "Core.Script" $ do
             binaryTest @Script
         describe "Merkle" $ do
-            binaryTest @(MerkleTree Int32)
->>>>>>> 6a133448
+            binaryTest @(MerkleTree Int32)