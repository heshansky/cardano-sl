--- conflicted
+++ resolved
@@ -1,26 +1,5 @@
 -- | Re-export of Crypto modules.
 
-<<<<<<< HEAD
-module Pos.Crypto
-       ( module Pos.Crypto.Hashing
-       , module Pos.Crypto.HD
-       , module Pos.Crypto.Random
-       , module Pos.Crypto.RedeemSigning
-       , module Pos.Crypto.SafeSigning
-       , module Pos.Crypto.SecretSharing
-       , module Pos.Crypto.Signing
-       ) where
-
-import           Pos.Crypto.AsBinary      ()
-import           Pos.Crypto.Hashing
-import           Pos.Crypto.HD
-import           Pos.Crypto.Random
-import           Pos.Crypto.RedeemSigning
-import           Pos.Crypto.SafeSigning
-import           Pos.Crypto.SecretSharing
-import           Pos.Crypto.Signing
-=======
 {-# OPTIONS_GHC -F -pgmF autoexporter #-}
 {-# OPTIONS_GHC -Wno-unused-imports   #-}
-{-# OPTIONS_GHC -Wno-dodgy-exports    #-}
->>>>>>> f0653193
+{-# OPTIONS_GHC -Wno-dodgy-exports    #-}