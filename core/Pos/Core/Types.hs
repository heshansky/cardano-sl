--- conflicted
+++ resolved
@@ -69,21 +69,8 @@
        , ScriptVersion
        ) where
 
-<<<<<<< HEAD
-import           Crypto.Hash          (Blake2b_224)
-import           Data.Char            (isAscii)
-import           Data.Data            (Data)
-import           Data.Default         (Default (..))
-import           Data.Hashable        (Hashable)
-import           Data.Ix              (Ix)
-import           Data.SafeCopy        (base, deriveSafeCopySimple)
-import qualified Data.Text            as T
-import           Data.Text.Buildable  (Buildable)
-import qualified Data.Text.Buildable  as Buildable
-import           Formatting           (Format, bprint, build, formatToString, int, ords,
-                                       shown, stext, (%))
-import qualified PlutusCore.Program   as PLCore
-=======
+import           Universum
+
 import           Crypto.Hash                (Blake2b_224)
 import           Data.Char                  (isAscii)
 import           Data.Data                  (Data)
@@ -93,29 +80,20 @@
 import           Data.SafeCopy              (base, deriveSafeCopySimple)
 import qualified Data.Text                  as T
 import qualified Data.Text.Buildable        as Buildable
-import           Data.Time.Units            (Microsecond, Millisecond)
+import           Data.Time.Units            (Millisecond)
 import           Formatting                 (Format, bprint, build, formatToString, int,
                                              ords, shown, stext, (%))
 import qualified PlutusCore.Program         as PLCore
->>>>>>> 06b34c64
 import qualified Prelude
 import           Serokell.AcidState         ()
 import           Serokell.Data.Memory.Units (Byte)
 import           Serokell.Util.Base16       (formatBase16)
-import           Universum
-
-<<<<<<< HEAD
-import           Pos.Core.Timestamp   (Timestamp (..))
-import           Pos.Crypto           (AbstractHash, HDAddressPayload, Hash,
-                                       ProxySecretKey, ProxySignature, PublicKey,
-                                       RedeemPublicKey)
-import           Pos.Data.Attributes  (Attributes)
-=======
+
+import           Pos.Core.Timestamp         (Timestamp (..))
 import           Pos.Crypto                 (AbstractHash, HDAddressPayload, Hash,
                                              ProxySecretKey, ProxySignature, PublicKey,
                                              RedeemPublicKey)
 import           Pos.Data.Attributes        (Attributes)
->>>>>>> 06b34c64
 
 ----------------------------------------------------------------------------
 -- Address
