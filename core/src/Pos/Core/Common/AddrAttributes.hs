{-# LANGUAGE RecordWildCards #-}

module Pos.Core.Common.AddrAttributes
       ( AddrAttributes (..)
       ) where

import           Universum

import qualified Data.ByteString.Lazy as LBS
import           Data.SafeCopy (SafeCopy (..), contain, safeGet, safePut)
import qualified Data.Serialize as Cereal
import           Formatting (bprint, build, builder, (%))
import qualified Formatting.Buildable as Buildable

import           Pos.Binary.Class (Bi, decode, encode)
import qualified Pos.Binary.Class as Bi
<<<<<<< HEAD
=======
import           Pos.Core.Attributes (Attributes (..), decodeAttributes,
                     encodeAttributes, mkAttributes)
>>>>>>> 6a133448
import           Pos.Core.NetworkMagic (NetworkMagic (..))
import           Pos.Crypto.HD (HDAddressPayload)

import           Pos.Core.Common.AddrStakeDistribution

-- | Additional information stored along with address. It's intended
-- to be put into 'Attributes' data type to make it extensible with
-- softfork.
data AddrAttributes = AddrAttributes
    { aaPkDerivationPath  :: !(Maybe HDAddressPayload)
    , aaStakeDistribution :: !AddrStakeDistribution
    , aaNetworkMagic      :: !NetworkMagic
    } deriving (Eq, Ord, Show, Generic, Typeable)

instance Buildable AddrAttributes where
    build (AddrAttributes {..}) =
        bprint
            ("AddrAttributes { stake distribution: "%build%
             ", derivation path: "%builder%
             ", aaNetworkMagic: "%build%" }")
            aaStakeDistribution
            derivationPathBuilder
            aaNetworkMagic
      where
        derivationPathBuilder =
            case aaPkDerivationPath of
                Nothing -> "{}"
                Just _  -> "{path is encrypted}"

instance NFData AddrAttributes

{- NOTE: Address attributes serialization
~~~~~~~~~~~~~~~~~~~~~~~~~~~~~~

'Attributes' are conceptually a map, where keys are numbers ('Word8').

For address there are two attributes:
• 0 — stake distribution, defaults to 'BootstrapEraDistr';
• 1 — derivation path, defaults to 'Nothing'.

-}

instance Bi (Attributes AddrAttributes) where
    -- FIXME @avieth it was observed that for a 150kb block, this call to
    -- encodeAttributes allocated 3.685mb
    -- Try using serialize rather than serialize', to avoid the
    -- toStrict call.
    -- Also consider using a custom builder strategy; serialized attributes are
    -- probably small, right?
    encode attrs@(Attributes {attrData = AddrAttributes derivationPath stakeDistr networkMagic}) =
        encodeAttributes listWithIndices attrs
      where
        listWithIndices :: [(Word8, AddrAttributes -> LBS.ByteString)]
        listWithIndices = stakeDistributionListWithIndices
                       <> derivationPathListWithIndices
                       <> networkMagicListWithIndices

        stakeDistributionListWithIndices =
            case stakeDistr of
                BootstrapEraDistr -> []
                _                 -> [(0, Bi.serialize . aaStakeDistribution)]
        derivationPathListWithIndices =
            case derivationPath of
                Nothing -> []
                -- 'unsafeFromJust' is safe, because 'case' ensures
                -- that derivation path is 'Just'.
                Just _ ->
                    [(1, Bi.serialize . unsafeFromJust . aaPkDerivationPath)]

        networkMagicListWithIndices =
            case networkMagic of
<<<<<<< HEAD
                NMNothing -> []
                NMJust x  ->
=======
                NetworkMainOrStage -> []
                NetworkTestnet x  ->
>>>>>>> 6a133448
                    [(2, \_ -> Bi.serialize x)]

        unsafeFromJust =
            fromMaybe
                (error "Maybe was Nothing in Bi (Attributes AddrAttributes)")

    decode = decodeAttributes initValue go
      where
        initValue =
            AddrAttributes
            { aaPkDerivationPath = Nothing
            , aaStakeDistribution = BootstrapEraDistr
<<<<<<< HEAD
            , aaNetworkMagic = NMNothing
=======
            , aaNetworkMagic = NetworkMainOrStage
>>>>>>> 6a133448
            }
        go n v acc =
            case n of
                0 -> (\distr -> Just $ acc {aaStakeDistribution = distr }    ) <$> Bi.deserialize v
                1 -> (\deriv -> Just $ acc {aaPkDerivationPath = Just deriv }) <$> Bi.deserialize v
<<<<<<< HEAD
                2 -> (\deriv -> Just $ acc {aaNetworkMagic = NMJust deriv }    ) <$> Bi.deserialize v
                _ -> pure Nothing
=======
                2 -> (\deriv -> Just $ acc {aaNetworkMagic = NetworkTestnet deriv }    ) <$> Bi.deserialize v
                _ -> pure Nothing

instance SafeCopy AddrAttributes where
    -- Since there is only a Bi instance for (Attributes AddrAttributes),
    -- we wrap our AddrAttributes before we serialize it.
    putCopy aa = contain $ do
        let bs = Bi.serialize (mkAttributes aa)
        safePut bs
     -- Try decoding as a BSL.ByteString containing the new format, but if that
    -- fails go for the legacy format.
    getCopy = contain $ label $ getNonLegacy <|> getLegacy
      where
        label = Cereal.label "Pos.Core.Common.AddrAttributes.AddrAttributes:"
        --
        getNonLegacy = do
            eAAA <- Bi.decodeFull <$> safeGet
            case eAAA of
                Left  err -> fail (show err)
                Right aaa -> pure (attrData aaa)
        --
        getLegacy = AddrAttributes <$> safeGet
                                   <*> safeGet
                                   <*> pure NetworkMainOrStage
>>>>>>> 6a133448
<|MERGE_RESOLUTION|>--- conflicted
+++ resolved
@@ -14,11 +14,8 @@
 
 import           Pos.Binary.Class (Bi, decode, encode)
 import qualified Pos.Binary.Class as Bi
-<<<<<<< HEAD
-=======
 import           Pos.Core.Attributes (Attributes (..), decodeAttributes,
                      encodeAttributes, mkAttributes)
->>>>>>> 6a133448
 import           Pos.Core.NetworkMagic (NetworkMagic (..))
 import           Pos.Crypto.HD (HDAddressPayload)
 
@@ -90,13 +87,8 @@
 
         networkMagicListWithIndices =
             case networkMagic of
-<<<<<<< HEAD
-                NMNothing -> []
-                NMJust x  ->
-=======
                 NetworkMainOrStage -> []
                 NetworkTestnet x  ->
->>>>>>> 6a133448
                     [(2, \_ -> Bi.serialize x)]
 
         unsafeFromJust =
@@ -109,20 +101,12 @@
             AddrAttributes
             { aaPkDerivationPath = Nothing
             , aaStakeDistribution = BootstrapEraDistr
-<<<<<<< HEAD
-            , aaNetworkMagic = NMNothing
-=======
             , aaNetworkMagic = NetworkMainOrStage
->>>>>>> 6a133448
             }
         go n v acc =
             case n of
                 0 -> (\distr -> Just $ acc {aaStakeDistribution = distr }    ) <$> Bi.deserialize v
                 1 -> (\deriv -> Just $ acc {aaPkDerivationPath = Just deriv }) <$> Bi.deserialize v
-<<<<<<< HEAD
-                2 -> (\deriv -> Just $ acc {aaNetworkMagic = NMJust deriv }    ) <$> Bi.deserialize v
-                _ -> pure Nothing
-=======
                 2 -> (\deriv -> Just $ acc {aaNetworkMagic = NetworkTestnet deriv }    ) <$> Bi.deserialize v
                 _ -> pure Nothing
 
@@ -146,5 +130,4 @@
         --
         getLegacy = AddrAttributes <$> safeGet
                                    <*> safeGet
-                                   <*> pure NetworkMainOrStage
->>>>>>> 6a133448
+                                   <*> pure NetworkMainOrStage