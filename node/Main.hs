{-# LANGUAGE AllowAmbiguousTypes #-}
{-# LANGUAGE CPP                 #-}
{-# LANGUAGE DataKinds           #-}
{-# LANGUAGE RankNTypes          #-}
{-# LANGUAGE RecordWildCards     #-}
{-# LANGUAGE TypeOperators       #-}

module Main
       ( main
       ) where

import           Universum

import           Ntp.Client (NtpConfiguration)

import           Pos.Binary ()
import           Pos.Chain.Ssc (SscParams)
import           Pos.Chain.Txp (TxpConfiguration)
import           Pos.Client.CLI (CommonNodeArgs (..), NodeArgs (..),
                     SimpleNodeArgs (..))
import qualified Pos.Client.CLI as CLI
import           Pos.Core as Core (Config (..))
import           Pos.Launcher (HasConfigurations, NodeParams (..),
                     WalletConfiguration, loggerBracket, runNodeRealSimple,
                     withConfigurations)
import           Pos.Launcher.Configuration (AssetLockPath (..))
import           Pos.Util (logException)
import           Pos.Util.CompileInfo (HasCompileInfo, withCompileInfo)
import           Pos.Util.Wlog (LoggerName, logInfo)
import           Pos.Worker.Update (updateTriggerWorker)

loggerName :: LoggerName
loggerName = "node"

actionWithoutWallet
    :: ( HasConfigurations
       , HasCompileInfo
       )
    => Core.Config
    -> TxpConfiguration
    -> SscParams
    -> NodeParams
    -> IO ()
actionWithoutWallet coreConfig txpConfig sscParams nodeParams =
    runNodeRealSimple coreConfig txpConfig nodeParams sscParams [updateTriggerWorker]

action
    :: ( HasConfigurations
       , HasCompileInfo
       )
    => SimpleNodeArgs
    -> Core.Config
    -> WalletConfiguration
    -> TxpConfiguration
    -> NtpConfiguration
    -> IO ()
<<<<<<< HEAD
action (SimpleNodeArgs (cArgs@CommonNodeArgs {..}) (nArgs@NodeArgs {..})) coreConfig walletConfig txpConfig ntpConfig = do
    CLI.printInfoOnStart cArgs (configGenesisData coreConfig) walletConfig ntpConfig txpConfig
=======
action (SimpleNodeArgs (cArgs@CommonNodeArgs {..}) (nArgs@NodeArgs {..})) coreConfig txpConfig _ntpConfig = do
>>>>>>> a8b3fee2
    logInfo "Wallet is disabled, because software is built w/o it"
    (currentParams, Just sscParams) <- CLI.getNodeParams
       loggerName
       cArgs
       nArgs
       (configGeneratedSecrets coreConfig)
    actionWithoutWallet coreConfig txpConfig sscParams currentParams

main :: IO ()
main = withCompileInfo $ do
    args@(CLI.SimpleNodeArgs commonNodeArgs _) <- CLI.getSimpleNodeOptions
    let loggingParams = CLI.loggingParams loggerName commonNodeArgs
    let conf          = CLI.configurationOptions (CLI.commonArgs commonNodeArgs)
    let blPath        = AssetLockPath <$> cnaAssetLockPath commonNodeArgs
    loggerBracket loggingParams
        . logException "node"
        $ withConfigurations blPath
                             (cnaDumpGenesisDataPath commonNodeArgs)
                             (cnaDumpConfiguration commonNodeArgs)
                             conf
        $ action args<|MERGE_RESOLUTION|>--- conflicted
+++ resolved
@@ -54,12 +54,7 @@
     -> TxpConfiguration
     -> NtpConfiguration
     -> IO ()
-<<<<<<< HEAD
-action (SimpleNodeArgs (cArgs@CommonNodeArgs {..}) (nArgs@NodeArgs {..})) coreConfig walletConfig txpConfig ntpConfig = do
-    CLI.printInfoOnStart cArgs (configGenesisData coreConfig) walletConfig ntpConfig txpConfig
-=======
-action (SimpleNodeArgs (cArgs@CommonNodeArgs {..}) (nArgs@NodeArgs {..})) coreConfig txpConfig _ntpConfig = do
->>>>>>> a8b3fee2
+action (SimpleNodeArgs (cArgs@CommonNodeArgs {..}) (nArgs@NodeArgs {..})) coreConfig _ txpConfig _ntpConfig = do
     logInfo "Wallet is disabled, because software is built w/o it"
     (currentParams, Just sscParams) <- CLI.getNodeParams
        loggerName
