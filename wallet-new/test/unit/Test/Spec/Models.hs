--- conflicted
+++ resolved
@@ -5,10 +5,8 @@
 import           Universum
 
 import qualified Data.Set as Set
-import           Test.Hspec.QuickCheck (modifyMaxSuccess)
 
 import           Test.Infrastructure.Generator
-import           Test.Pos.Crypto.Arbitrary (genProtocolMagicUniformWithRNM)
 import           Util.Buildable.Hspec
 import           Util.Buildable.QuickCheck
 
@@ -36,26 +34,8 @@
 -------------------------------------------------------------------------------}
 
 -- | Test the pure wallet models
-
--- We run the tests this number of times, with different `ProtocolMagics`, to get increased
--- coverage. We should really do this inside of the `prop`, but it is difficult to do that
--- without significant rewriting of the testsuite.
-testMultiple :: Int
-testMultiple = 3
-
 spec :: Spec
 spec = do
-<<<<<<< HEAD
-    runWithMagic NMMustBeNothing
-    runWithMagic NMMustBeJust
-
-runWithMagic :: RequiresNetworkMagic -> Spec
-runWithMagic rnm = replicateM_ testMultiple $
-    modifyMaxSuccess (`div` testMultiple) $ do
-        pm <- runIO (generate (genProtocolMagicUniformWithRNM rnm))
-        describe ("(requiresNetworkMagic=" ++ show rnm ++ ")") $
-            specBody pm
-=======
     runWithMagic RequiresNoMagic
     runWithMagic RequiresMagic
 
@@ -64,26 +44,19 @@
     pm <- (\ident -> ProtocolMagic ident rnm) <$> runIO (generate arbitrary)
     describe ("(requiresNetworkMagic=" ++ show rnm ++ ")") $
         specBody pm
->>>>>>> 6a133448
 
 specBody :: ProtocolMagic -> Spec
 specBody pm =
     describe "Test pure wallets" $ do
-      let rnm = getRequiresNetworkMagic pm
       it "Using simple model" $
-        forAll (genInductiveUsingModel rnm simpleModel) $ testPureWalletWith
+        forAll (genInductiveUsingModel simpleModel) $ testPureWalletWith
       it "Using Cardano model" $
-<<<<<<< HEAD
-        forAll (genInductiveUsingModel rnm (cardanoModel linearFeePolicy boot)) $ testPureWalletWith
-  where
-=======
         forAll (genInductiveUsingModel (cardanoModel linearFeePolicy ourActorIx allAddrs boot)) $
             testPureWalletWith
   where
     ourActorIx   = 0
     allAddrs     = transCtxtAddrs transCtxt
 
->>>>>>> 6a133448
     transCtxt = runTranslateNoErrors pm ask
     boot      = bootstrapTransaction transCtxt
     linearFeePolicy = TxSizeLinear (Coeff 155381) (Coeff 43.946)
