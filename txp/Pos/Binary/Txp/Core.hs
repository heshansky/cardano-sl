--- conflicted
+++ resolved
@@ -9,14 +9,8 @@
 import           Pos.Binary.Class   (Bi (..), Cons (..), Field (..),
                                      decodeKnownCborDataItem, decodeListLen,
                                      decodeUnknownCborDataItem, deriveSimpleBi,
-<<<<<<< HEAD
-                                     deserialize', encodeKnownCborDataItem, encodeListLen,
-                                     encodeUnknownCborDataItem, enforceSize, matchSize,
-                                     serialize')
-=======
                                      encodeKnownCborDataItem, encodeListLen,
                                      encodeUnknownCborDataItem, enforceSize, matchSize)
->>>>>>> 87661234
 import           Pos.Binary.Core    ()
 import           Pos.Binary.Merkle  ()
 import qualified Pos.Core.Types     as T
@@ -27,15 +21,10 @@
 ----------------------------------------------------------------------------
 
 instance Bi T.TxIn where
-<<<<<<< HEAD
-    encode (T.TxInUtxo hsh idx) =
-        encodeListLen 2 <> encode (0 :: Word8) <> encodeKnownCborDataItem (hsh, idx)
-=======
     encode T.TxInUtxo{..} =
         encodeListLen 2 <>
         encode (0 :: Word8) <>
         encodeKnownCborDataItem (txInHash, txInIndex)
->>>>>>> 87661234
     encode (T.TxInUnknown tag bs) =
         encodeListLen 2 <>
         encode tag <>
