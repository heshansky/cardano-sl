--- conflicted
+++ resolved
@@ -140,13 +140,8 @@
     -> ProtocolMagic
     -> Bool
     -> OldestFirst NE Block
-<<<<<<< HEAD
-    -> m (Either ApplyBlocksException HeaderHash)
+    -> m (Either ApplyBlocksException (HeaderHash, NewestFirst [] Blund))
 verifyAndApplyBlocks logTrace0 pm rollback blocks = runExceptT $ do
-=======
-    -> m (Either ApplyBlocksException (HeaderHash, NewestFirst [] Blund))
-verifyAndApplyBlocks pm rollback blocks = runExceptT $ do
->>>>>>> e7c309bd
     tip <- lift GS.getTip
     let assumedTip = blocks ^. _Wrapped . _neHead . prevBlockL
     when (tip /= assumedTip) $
@@ -175,12 +170,6 @@
     -- Applies as many blocks from failed prefix as possible. Argument
     -- indicates if at least some progress was done so we should
     -- return tip. Fail otherwise.
-<<<<<<< HEAD
-    applyAMAP e (OldestFirst []) True                   = throwError e
-    applyAMAP _ (OldestFirst []) False                  = lift GS.getTip
-    applyAMAP e (OldestFirst (block:xs)) nothingApplied =
-        lift (verifyBlocksPrefix logTrace pm (one block)) >>= \case
-=======
     applyAMAP
         :: ApplyBlocksException
         -> OldestFirst [] Block
@@ -190,8 +179,7 @@
     applyAMAP e (OldestFirst []) _      True                   = throwError e
     applyAMAP _ (OldestFirst []) blunds False                  = (,blunds) <$> lift GS.getTip
     applyAMAP e (OldestFirst (block:xs)) blunds nothingApplied =
-        lift (verifyBlocksPrefix pm (one block)) >>= \case
->>>>>>> e7c309bd
+        lift (verifyBlocksPrefix logTrace pm (one block)) >>= \case
             Left (ApplyBlocksVerifyFailure -> e') ->
                 applyAMAP e' (OldestFirst []) blunds nothingApplied
             Right (OldestFirst (undo :| []), pModifier) -> do
@@ -238,23 +226,14 @@
             Right (undos, pModifier) -> do
                 let newBlunds = OldestFirst $ getOldestFirst prefix `NE.zip`
                                               getOldestFirst undos
-<<<<<<< HEAD
+                let blunds' = toNewestFirst newBlunds : blunds
                 lift $ logDebug' "Rolling: Verification done, applying unsafe block"
-=======
-                let blunds' = toNewestFirst newBlunds : blunds
-                logDebug "Rolling: Verification done, applying unsafe block"
->>>>>>> e7c309bd
                 lift $ applyBlocksUnsafe pm (ShouldCallBListener True) newBlunds (Just pModifier)
                 case getOldestFirst suffix of
                     [] -> (,concatNE blunds') <$> lift GS.getTip
                     (genesis:xs) -> do
-<<<<<<< HEAD
                         lift $ logDebug' "Rolling: Applying done, next portion"
-                        rollingVerifyAndApply (toNewestFirst newBlunds : blunds) $
-=======
-                        logDebug "Rolling: Applying done, next portion"
                         rollingVerifyAndApply blunds' $
->>>>>>> e7c309bd
                             spanEpoch (OldestFirst (genesis:|xs))
 
     concatNE :: [NewestFirst NE a] -> NewestFirst [] a
@@ -347,12 +326,6 @@
         applyBack $> Left (ApplyBlocksTipMismatch "applyWithRollback/apply" tip newestToRollback)
 
     onGoodRollback =
-<<<<<<< HEAD
         verifyAndApplyBlocks logTrace pm True toApply >>= \case
-            Left err      -> applyBack $> Left err
-            Right tipHash -> pure (Right tipHash)
-=======
-        verifyAndApplyBlocks pm True toApply >>= \case
             Left err           -> applyBack $> Left err
-            Right (tipHash, _) -> pure (Right tipHash)
->>>>>>> e7c309bd
+            Right (tipHash, _) -> pure (Right tipHash)