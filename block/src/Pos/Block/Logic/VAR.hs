--- conflicted
+++ resolved
@@ -1,12 +1,8 @@
-<<<<<<< HEAD
 {-# LANGUAGE RankNTypes   #-}
 {-# LANGUAGE TypeFamilies #-}
 
--- | Verify|apply|rollback logic.
-=======
 -- | Center of where block verification/application/rollback happens.
 -- Unifies VAR for all components (slog, ssc, txp, dlg, us).
->>>>>>> 6905030f
 
 module Pos.Block.Logic.VAR
        ( verifyBlocksPrefix
@@ -23,7 +19,7 @@
 
 import           Universum
 
-import           Conduit (Consumer, (.|))
+import           Conduit (ConduitT, (.|))
 import qualified Conduit
 import           Control.Exception.Safe (bracketOnError)
 import           Control.Lens (_Wrapped)
@@ -209,13 +205,9 @@
                 logDebug "Rolling: Verification done, applying unsafe block"
                 lift $ applyBlocksUnsafe (ShouldCallBListener True) newBlunds (Just pModifier)
                 case getOldestFirst suffix of
-<<<<<<< HEAD
                     [] -> do
                         logDebug "Rolling: Applying done"
-                        GS.getTip
-=======
-                    [] -> lift GS.getTip
->>>>>>> 6905030f
+                        lift GS.getTip
                     (genesis:xs) -> do
                         logDebug "Rolling: Applying done, next portion"
                         rollingVerifyAndApply (toNewestFirst newBlunds : blunds) $
@@ -234,11 +226,11 @@
 -- blocks, the first batch won't be rolled back. Therefore we always return
 -- the current tip, and optionally an exception (if it happened).
 verifyAndApplyBlocksC
-    :: forall ctx m. (BlockLrcMode ctx m, MonadMempoolNormalization ctx m)
-    => Bool -> Consumer Block m (Maybe ApplyBlocksException, HeaderHash)
+    :: forall ctx m o . (BlockLrcMode ctx m, MonadMempoolNormalization ctx m)
+    => Bool -> ConduitT Block o m (Maybe ApplyBlocksException, HeaderHash)
 verifyAndApplyBlocksC rollback = do
     tip <- lift GS.getTip
-    splitC 1000 .| Conduit.mapC OldestFirst .| processBatches tip
+    Conduit.transPipe liftIO (splitC 1000) .| Conduit.mapC OldestFirst .| processBatches tip
   where
     processBatches tip = Conduit.await >>= \case
         Nothing     -> pure (Nothing, tip)
