--- conflicted
+++ resolved
@@ -14,12 +14,8 @@
 import           Data.Time.Units (Microsecond, Second, fromMicroseconds)
 import           Formatting (Format, bprint, build, fixed, int, now, sformat, shown, (%))
 import           Mockable (delay)
-<<<<<<< HEAD
+import           Pos.Util.Log (logDebug, logError, logInfo, logWarning)
 import           Serokell.Util (enumerate, listJson, pairF)
-=======
-import           Pos.Util.Log (logDebug, logError, logInfo, logWarning)
-import           Serokell.Util (enumerate, listJson, pairF, sec)
->>>>>>> 8eeaf9ca
 import qualified System.Metrics.Label as Label
 import           System.Random (randomRIO)
 
@@ -61,11 +57,8 @@
 import           Pos.Infra.Util.TimeWarp (CanJsonLog (..))
 import qualified Pos.Lrc.DB as LrcDB (getLeadersForEpoch)
 import           Pos.Update.DB (getAdoptedBVData)
-<<<<<<< HEAD
-=======
 import           Pos.Util.Chrono (OldestFirst (..))
 import           Pos.Util.Log.LogSafe (logDebugS, logInfoS, logWarningS)
->>>>>>> 8eeaf9ca
 
 ----------------------------------------------------------------------------
 -- All workers
