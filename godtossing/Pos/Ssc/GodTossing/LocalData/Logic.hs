{-# LANGUAGE Rank2Types #-}

-- | This module defines methods which operate on GtLocalData.

module Pos.Ssc.GodTossing.LocalData.Logic
       (
         -- * 'Inv|Req|Data' processing.
         sscIsDataUseful
       , sscProcessCommitment
       , sscProcessOpening
       , sscProcessShares
       , sscProcessCertificate

         -- * Garbage collection worker
       , localOnNewSlot

         -- * Instances
         -- ** instance SscLocalDataClass SscGodTossing
       ) where

import           Universum

import           Control.Lens                       ((+=), (.=))
import           Control.Monad.Except               (MonadError (throwError), runExceptT)
import           Control.Monad.Morph                (hoist)
import qualified Crypto.Random                      as Rand
import qualified Data.HashMap.Strict                as HM
import           Formatting                         (int, sformat, (%))
import           Serokell.Util                      (magnify')
import           System.Wlog                        (WithLogger, logWarning)

import           Pos.Binary.Class                   (biSize)
import           Pos.Binary.GodTossing              ()
import           Pos.Core                           (BlockVersionData (..), EpochIndex,
                                                     HasCoreConstants, SlotId (..),
                                                     StakeholderId)
import           Pos.Core.Constants                 (memPoolLimitRatio)
import           Pos.DB                             (MonadDBRead,
                                                     MonadGState (gsAdoptedBVData))
import           Pos.Lrc.Types                      (RichmenStakes)
import           Pos.Slotting                       (MonadSlots (getCurrentSlot))
import           Pos.Ssc.Class.LocalData            (LocalQuery, LocalUpdate,
                                                     SscLocalDataClass (..))
import           Pos.Ssc.Extra                      (MonadSscMem, sscRunGlobalQuery,
                                                     sscRunLocalQuery, sscRunLocalSTM)
import           Pos.Ssc.GodTossing.Core            (GtPayload (..), InnerSharesMap,
                                                     Opening, SignedCommitment,
                                                     VssCertificate, isCommitmentIdx,
                                                     isOpeningIdx, isSharesIdx,
                                                     mkCommitmentsMap,
                                                     mkVssCertificatesMap)
import           Pos.Ssc.GodTossing.LocalData.Types (GtLocalData (..), ldEpoch,
                                                     ldModifier, ldSize)
import           Pos.Ssc.GodTossing.Toss            (GtTag (..), PureToss, TossT,
                                                     TossVerFailure (..),
                                                     evalPureTossWithLogger, evalTossT,
                                                     execTossT, hasCertificateToss,
                                                     hasCommitmentToss, hasOpeningToss,
                                                     hasSharesToss, isGoodSlotForTag,
                                                     normalizeToss, refreshToss,
                                                     supplyPureTossEnv, tmCertificates,
                                                     tmCommitments, tmOpenings, tmShares,
                                                     verifyAndApplyGtPayload)
import           Pos.Ssc.GodTossing.Type            (SscGodTossing)
import           Pos.Ssc.GodTossing.Types           (GtGlobalState)
import           Pos.Ssc.RichmenComponent           (getRichmenSsc)

----------------------------------------------------------------------------
-- Methods from type class
----------------------------------------------------------------------------

instance HasCoreConstants => SscLocalDataClass SscGodTossing where
    sscGetLocalPayloadQ = getLocalPayload
    sscNormalizeU = normalize
    sscNewLocalData =
        GtLocalData mempty . siEpoch . fromMaybe slot0 <$> getCurrentSlot <*>
        pure 1
      where
        slot0 = SlotId 0 minBound

getLocalPayload :: HasCoreConstants => SlotId -> LocalQuery SscGodTossing GtPayload
getLocalPayload SlotId {..} = do
    expectedEpoch <- view ldEpoch
    let warningMsg = sformat warningFmt siEpoch expectedEpoch
    isExpected <-
        if expectedEpoch == siEpoch then pure True
        else False <$ logWarning warningMsg
    magnify' ldModifier $
        getPayload isExpected <*> getCertificates isExpected
  where
    warningFmt = "getLocalPayload: unexpected epoch ("%int%", stored one is "%int%")"
    getPayload True
        | isCommitmentIdx siSlot = CommitmentsPayload <$> view tmCommitments
        | isOpeningIdx siSlot = OpeningsPayload <$> view tmOpenings
        | isSharesIdx siSlot = SharesPayload <$> view tmShares
    getPayload _ = pure CertificatesPayload
    getCertificates isExpected
        | isExpected = view tmCertificates
        | otherwise = pure mempty

normalize
    :: HasCoreConstants
    => (EpochIndex, RichmenStakes)
    -> BlockVersionData
    -> GtGlobalState
    -> LocalUpdate SscGodTossing ()
normalize (epoch, stake) bvd gs = do
    oldModifier <- use ldModifier
    let multiRichmen = HM.fromList [(epoch, stake)]
    newModifier <-
        evalPureTossWithLogger gs $ supplyPureTossEnv (multiRichmen, bvd) $
        execTossT mempty $ normalizeToss epoch oldModifier
    ldModifier .= newModifier
    ldEpoch .= epoch
    ldSize .= biSize newModifier

----------------------------------------------------------------------------
-- Data processing/retrieval
----------------------------------------------------------------------------

----------------------------------------------------------------------------
---- Inv processing
----------------------------------------------------------------------------

-- | Check whether SSC data with given tag and public key can be added
-- to current local data.
sscIsDataUseful
    :: ( WithLogger m
       , MonadIO m
       , MonadSlots ctx m
       , MonadSscMem SscGodTossing ctx m
       , Rand.MonadRandom m
       , HasCoreConstants
       )
    => GtTag -> StakeholderId -> m Bool
sscIsDataUseful tag id =
    ifM
        (maybe False (isGoodSlotForTag tag . siSlot) <$> getCurrentSlot)
        (evalTossInMem $ sscIsDataUsefulDo tag)
        (pure False)
  where
    sscIsDataUsefulDo CommitmentMsg     = not <$> hasCommitmentToss id
    sscIsDataUsefulDo OpeningMsg        = not <$> hasOpeningToss id
    sscIsDataUsefulDo SharesMsg         = not <$> hasSharesToss id
    sscIsDataUsefulDo VssCertificateMsg = not <$> hasCertificateToss id
    evalTossInMem
        :: ( WithLogger m
           , MonadIO m
           , MonadSscMem SscGodTossing ctx m
           , Rand.MonadRandom m
           )
        => TossT PureToss a -> m a
    evalTossInMem action = do
        gs <- sscRunGlobalQuery ask
        ld <- sscRunLocalQuery ask
        let modifier = ld ^. ldModifier
        evalPureTossWithLogger gs $ evalTossT modifier action

----------------------------------------------------------------------------
---- Data processing
----------------------------------------------------------------------------

type GtDataProcessingMode ctx m =
    ( WithLogger m
<<<<<<< HEAD
    , MonadIO m           -- STM at least
    , Rand.MonadRandom m  -- for crypto
    , MonadDBRead m       -- to get richmen
    , MonadGState m       -- to get block size limit
    , MonadSlots m
=======
    , MonadIO m      -- STM at least
    , MonadDBRead m  -- to get richmen
    , MonadGState m  -- to get block size limit
    , MonadSlots ctx m
>>>>>>> bbcca07a
    , MonadSscMem SscGodTossing ctx m
    , MonadError TossVerFailure m
    , HasCoreConstants
    )

-- | Process 'SignedCommitment' received from network, checking it against
-- current state (global + local) and adding to local state if it's valid.
sscProcessCommitment
    :: forall ctx m.
       GtDataProcessingMode ctx m
    => SignedCommitment -> m ()
sscProcessCommitment comm =
    sscProcessData CommitmentMsg $
    CommitmentsPayload (mkCommitmentsMap [comm]) mempty

-- | Process 'Opening' received from network, checking it against
-- current state (global + local) and adding to local state if it's valid.
sscProcessOpening
    :: GtDataProcessingMode ctx m
    => StakeholderId -> Opening -> m ()
sscProcessOpening id opening =
    sscProcessData OpeningMsg $
    OpeningsPayload (HM.fromList [(id, opening)]) mempty

-- | Process 'InnerSharesMap' received from network, checking it against
-- current state (global + local) and adding to local state if it's valid.
sscProcessShares
    :: GtDataProcessingMode ctx m
    => StakeholderId -> InnerSharesMap -> m ()
sscProcessShares id shares =
    sscProcessData SharesMsg $ SharesPayload (HM.fromList [(id, shares)]) mempty

-- | Process 'VssCertificate' received from network, checking it against
-- current state (global + local) and adding to local state if it's valid.
sscProcessCertificate
    :: GtDataProcessingMode ctx m
    => VssCertificate -> m ()
sscProcessCertificate cert =
    sscProcessData VssCertificateMsg $
    CertificatesPayload (mkVssCertificatesMap [cert])

sscProcessData
    :: forall ctx m.
       GtDataProcessingMode ctx m
    => GtTag -> GtPayload -> m ()
sscProcessData tag payload =
    generalizeExceptT $ do
        getCurrentSlot >>= checkSlot
        ld <- sscRunLocalQuery ask
        bvd <- gsAdoptedBVData
        let epoch = ld ^. ldEpoch
        seed <- Rand.drgNew
        getRichmenSsc epoch >>= \case
            Nothing -> throwError $ TossUnknownRichmen epoch
            Just richmen -> do
                gs <- sscRunGlobalQuery ask
                ExceptT $
                    sscRunLocalSTM $
                    executeMonadBaseRandom seed $
                    sscProcessDataDo (epoch, richmen) bvd gs payload
  where
    generalizeExceptT action = either throwError pure =<< runExceptT action
    checkSlot Nothing = throwError CurrentSlotUnknown
    checkSlot (Just si@SlotId {..})
        | isGoodSlotForTag tag siSlot = pass
        | CommitmentMsg <- tag = throwError $ NotCommitmentPhase si
        | OpeningMsg <- tag = throwError $ NotOpeningPhase si
        | SharesMsg <- tag = throwError $ NotSharesPhase si
        | otherwise = pass
    -- (... MonadPseudoRandom) a -> (... n) a
    executeMonadBaseRandom seed = hoist $ hoist (pure . fst . Rand.withDRG seed)

sscProcessDataDo
    :: (HasCoreConstants, MonadState GtLocalData m,
        WithLogger m, Rand.MonadRandom m)
    => (EpochIndex, RichmenStakes)
    -> BlockVersionData
    -> GtGlobalState
    -> GtPayload
    -> m (Either TossVerFailure ())
sscProcessDataDo richmenData bvd gs payload =
    runExceptT $ do
        storedEpoch <- use ldEpoch
        let givenEpoch = fst richmenData
        let multiRichmen = HM.fromList [richmenData]
        unless (storedEpoch == givenEpoch) $
            throwError $ DifferentEpoches storedEpoch givenEpoch
        let maxMemPoolSize = bvdMaxBlockSize bvd * memPoolLimitRatio
        curSize <- use ldSize
        let exhausted = curSize >= maxMemPoolSize
        -- If our mempool is exhausted we drop some data from it.
        oldTM <-
            if | not exhausted -> use ldModifier
               | otherwise ->
                   evalPureTossWithLogger gs .
                   supplyPureTossEnv (multiRichmen, bvd) .
                   execTossT mempty . refreshToss givenEpoch =<<
                   use ldModifier
        newTM <-
            ExceptT $
            evalPureTossWithLogger gs $
            supplyPureTossEnv (multiRichmen, bvd) $
            runExceptT $
            execTossT oldTM $ verifyAndApplyGtPayload (Left storedEpoch) payload
        ldModifier .= newTM
        -- If mempool was exhausted, it's easier to recompute total size.
        -- Otherwise (most common case) we don't want to spend time on it and
        -- just add size of new data.
        -- Note that if data is invalid, all this computation will be
        -- discarded.
        if | exhausted -> ldSize .= biSize newTM
           | otherwise -> ldSize += biSize payload

----------------------------------------------------------------------------
-- Clean-up
----------------------------------------------------------------------------

-- | Clean-up some data when new slot starts.
-- This function is only needed for garbage collection, it doesn't affect
-- validity of local data.
-- Currently it does nothing, but maybe later we'll decide to do clean-up.
localOnNewSlot
    :: MonadSscMem SscGodTossing ctx m
    => SlotId -> m ()
localOnNewSlot _ = pass
-- unless (isCommitmentIdx slotIdx) $ gtLocalCommitments .= mempty
-- unless (isOpeningIdx slotIdx) $ gtLocalOpenings .= mempty
-- unless (isSharesIdx slotIdx) $ gtLocalShares .= mempty<|MERGE_RESOLUTION|>--- conflicted
+++ resolved
@@ -162,18 +162,11 @@
 
 type GtDataProcessingMode ctx m =
     ( WithLogger m
-<<<<<<< HEAD
     , MonadIO m           -- STM at least
     , Rand.MonadRandom m  -- for crypto
     , MonadDBRead m       -- to get richmen
     , MonadGState m       -- to get block size limit
-    , MonadSlots m
-=======
-    , MonadIO m      -- STM at least
-    , MonadDBRead m  -- to get richmen
-    , MonadGState m  -- to get block size limit
     , MonadSlots ctx m
->>>>>>> bbcca07a
     , MonadSscMem SscGodTossing ctx m
     , MonadError TossVerFailure m
     , HasCoreConstants
