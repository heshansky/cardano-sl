{-# LANGUAGE RankNTypes      #-}
{-# LANGUAGE RecordWildCards #-}
{-# LANGUAGE TemplateHaskell #-}
{-# LANGUAGE TypeFamilies    #-}
{-# LANGUAGE TypeOperators   #-}

-- | Execution modes for block logic tests.

module Test.Pos.Block.Logic.Mode
       ( TestParams (..)
       , HasTestParams (..)
       , TestInitModeContext (..)
       , BlockTestContextTag
       , PureDBSnapshotsVar(..)
       , BlockTestContext(..)
       , BlockTestMode
       , runBlockTestMode
       , initBlockTestContext

       , BlockProperty
       , blockPropertyToProperty
       , blockPropertyTestable

       -- Lens
       , btcGStateL
       , btcSystemStartL
       , btcLoggerNameL
       , btcSSlottingStateVarL
       , btcUpdateContextL
       , btcSscStateL
       , btcTxpMemL
       , btcTxpGlobalSettingsL
       , btcSlotIdL
       , btcParamsL
       , btcDelegationL
       , btcPureDBSnapshotsL
       , btcAllSecretsL

       -- MonadSlots
       , getCurrentSlotTestDefault
       , getCurrentSlotBlockingTestDefault
       , getCurrentSlotInaccurateTestDefault
       , currentTimeSlottingTestDefault
       ) where

import           Universum

import           Control.Lens (lens, makeClassy, makeLensesWith)
import qualified Data.Map as Map
import qualified Data.Set as Set
import           Data.Time.Units (TimeUnit (..))
import           Formatting (bprint, build, formatToString, shown, (%))
import qualified Formatting.Buildable
import qualified Prelude
import           Test.QuickCheck (Arbitrary (..), Gen, Property, forAll,
                     ioProperty)
import           Test.QuickCheck.Monadic (PropertyM, monadic)
import           Test.QuickCheck.Property (Testable)

<<<<<<< HEAD
import           Pos.AllSecrets (AllSecrets (..), HasAllSecrets (..), mkAllSecretsSimple)
import           Pos.Block.BListener (MonadBListener (..), onApplyBlocksStub, onRollbackBlocksStub)
import           Pos.Block.Slog (HasSlogGState (..), mkSlogGState)
import           Pos.Core (BlockVersionData, CoreConfiguration (..), GenesisConfiguration (..),
                           GenesisInitializer (..), GenesisProtocolConstants (..), GenesisSpec (..),
                           HasConfiguration, HasProtocolConstants, SlotId, Timestamp (..),
                           epochSlots, genesisSecretKeys, withGenesisSpec)
import           Pos.Core.Configuration (HasGenesisBlockVersionData, coreConfiguration,
                                         withGenesisBlockVersionData)
import           Pos.Core.NetworkMagic (makeNetworkMagic)
=======
import           Pos.AllSecrets (AllSecrets (..), HasAllSecrets (..),
                     mkAllSecretsSimple)
import           Pos.Chain.Block (HasSlogGState (..))
import           Pos.Chain.Delegation (DelegationVar, HasDlgConfiguration)
import           Pos.Chain.Genesis as Genesis (Config (..),
                     GenesisInitializer (..), GenesisProtocolConstants (..),
                     GenesisSpec (..), configEpochSlots,
                     configGeneratedSecretsThrow, gsSecretKeys, mkConfig)
import           Pos.Chain.Ssc (SscMemTag, SscState)
import           Pos.Chain.Txp (TxpConfiguration (..))
import           Pos.Chain.Update (BlockVersionData)
import           Pos.Core (SlotId, Timestamp (..))
import           Pos.Core.Conc (currentTime)
import           Pos.Core.NetworkMagic (makeNetworkMagic)
import           Pos.Core.Reporting (HasMisbehaviorMetrics (..),
                     MonadReporting (..))
import           Pos.Core.Slotting (MonadSlotsData)
>>>>>>> 6a133448
import           Pos.Crypto (ProtocolMagic)
import           Pos.DB (DBPure, MonadDB (..), MonadDBRead (..),
                     MonadGState (..))
import qualified Pos.DB as DB
import           Pos.DB.Block (MonadBListener (..), mkSlogGState,
                     onApplyBlocksStub, onRollbackBlocksStub)
import qualified Pos.DB.Block as DB
import           Pos.DB.DB (gsAdoptedBVDataDefault, initNodeDBs)
import           Pos.DB.Delegation (mkDelegationVar)
import           Pos.DB.Lrc (LrcContext (..), mkLrcSyncData)
import           Pos.DB.Pure (DBPureVar, newDBPureVar)
import           Pos.DB.Ssc (mkSscState)
import           Pos.DB.Txp (GenericTxpLocalData, MempoolExt,
                     MonadTxpLocal (..), TxpGlobalSettings, TxpHolderTag,
                     mkTxpLocalData, txNormalize, txProcessTransactionNoLock,
                     txpGlobalSettings)
import           Pos.DB.Update (UpdateContext, mkUpdateContext)
import           Pos.Generator.Block (BlockGenMode)
import           Pos.Generator.BlockEvent (SnapshotId)
import qualified Pos.GState as GS
import           Pos.Infra.Network.Types (HasNodeType (..), NodeType (..))
import           Pos.Infra.Slotting (HasSlottingVar (..), MonadSimpleSlotting,
                     MonadSlots (..), SimpleSlottingMode,
                     SimpleSlottingStateVar, currentTimeSlottingSimple,
                     getCurrentSlotBlockingSimple,
                     getCurrentSlotBlockingSimple',
                     getCurrentSlotInaccurateSimple,
                     getCurrentSlotInaccurateSimple', getCurrentSlotSimple,
                     getCurrentSlotSimple', mkSimpleSlottingStateVar)
import           Pos.Infra.Slotting.Types (SlottingData)
import           Pos.Launcher.Configuration (HasConfigurations)
import           Pos.Util (newInitFuture, postfixLFields, postfixLFields2)
import           Pos.Util.CompileInfo (withCompileInfo)
import           Pos.Util.LoggerName (HasLoggerName' (..), askLoggerNameDefault,
                     modifyLoggerNameDefault)
import           Pos.Util.Util (HasLens (..))
import           Pos.Util.Wlog (HasLoggerName (..), LoggerName)
import           Pos.WorkMode (EmptyMempoolExt)

<<<<<<< HEAD
import           Test.Pos.Block.Logic.Emulation (Emulation (..), runEmulation, sudoLiftIO)
import           Test.Pos.Configuration (defaultTestBlockVersionData, defaultTestConf,
                                         defaultTestGenesisSpec)
=======
import           Test.Pos.Block.Logic.Emulation (Emulation (..), runEmulation,
                     sudoLiftIO)
import           Test.Pos.Chain.Genesis.Arbitrary ()
import           Test.Pos.Configuration (defaultTestBlockVersionData,
                     defaultTestGenesisSpec)
import           Test.Pos.Core.Arbitrary ()
import           Test.Pos.Core.Dummy (dummyEpochSlots)
>>>>>>> 6a133448

----------------------------------------------------------------------------
-- Parameters
----------------------------------------------------------------------------

-- | This data type contains all parameters which should be generated
-- before testing starts.
data TestParams = TestParams
    { _tpStartTime          :: !Timestamp
    -- ^ System start time.
    , _tpBlockVersionData   :: !BlockVersionData
    -- ^ Genesis 'BlockVersionData' in tests.
    , _tpGenesisInitializer :: !GenesisInitializer
    -- ^ 'GenesisInitializer' in 'TestParams' allows one to use custom
    -- genesis data.
    , _tpTxpConfiguration   :: !TxpConfiguration
    , _tpProtocolMagic      :: !ProtocolMagic
    }

makeClassy ''TestParams

instance Buildable TestParams where
    build TestParams {..} =
        bprint ("TestParams {\n"%
                "  start time: "%shown%"\n"%
                "  initializer: "%build%"\n"%
                "}\n")
            _tpStartTime
            _tpGenesisInitializer

instance Show TestParams where
    show = formatToString build

instance Arbitrary TestParams where
    arbitrary = do
        let _tpStartTime = Timestamp (fromMicroseconds 0)
        let _tpBlockVersionData = defaultTestBlockVersionData
        let _tpTxpConfiguration = TxpConfiguration 200 Set.empty
        _tpGenesisInitializer <- genGenesisInitializer
        _tpProtocolMagic <- arbitrary
        return TestParams {..}

genGenesisInitializer :: Gen GenesisInitializer
genGenesisInitializer = do
    giTestBalance <- arbitrary
    giFakeAvvmBalance <- arbitrary
    giAvvmBalanceFactor <- arbitrary
    giUseHeavyDlg <- arbitrary
    giSeed <- arbitrary
    return GenesisInitializer {..}

-- This function creates 'CoreConfiguration' from 'TestParams' and
-- uses it to satisfy 'HasConfiguration'.
<<<<<<< HEAD
withTestParams :: ProtocolMagic -> TestParams -> (HasConfiguration => ProtocolMagic -> r) -> r
withTestParams pm TestParams {..} = withGenesisSpec _tpStartTime coreConfiguration'
  where
    defaultCoreConf :: CoreConfiguration
    defaultCoreConf = ccCore defaultTestConf
    coreConfiguration' :: CoreConfiguration
    coreConfiguration' = defaultCoreConf {ccGenesis = GCSpec genesisSpec}
    genesisSpec :: GenesisSpec
    genesisSpec =
        defaultTestGenesisSpec
        { gsInitializer = _tpGenesisInitializer
        , gsBlockVersionData = _tpBlockVersionData
        , gsProtocolConstants =
              updateGPC (gsProtocolConstants defaultTestGenesisSpec)
        }
    updateGPC :: GenesisProtocolConstants -> GenesisProtocolConstants
    updateGPC gpc = gpc { gpcProtocolMagic = pm }
=======
withTestParams :: TestParams -> (Genesis.Config -> r) -> r
withTestParams TestParams {..} f = f $ mkConfig _tpStartTime genesisSpec
  where
    genesisSpec = defaultTestGenesisSpec
        { gsInitializer       = _tpGenesisInitializer
        , gsBlockVersionData  = _tpBlockVersionData
        , gsProtocolConstants =
            updateGPC (gsProtocolConstants defaultTestGenesisSpec)
        }
    --
    updateGPC :: GenesisProtocolConstants -> GenesisProtocolConstants
    updateGPC gpc = gpc { gpcProtocolMagic = _tpProtocolMagic }
>>>>>>> 6a133448


----------------------------------------------------------------------------
-- Init mode with instances
----------------------------------------------------------------------------

-- The fields are lazy on purpose: this allows using them with
-- futures.
data TestInitModeContext = TestInitModeContext
    { timcDBPureVar        :: DBPureVar
    , timcSlottingVar      :: TVar SlottingData
    , timcSlottingStateVar :: SimpleSlottingStateVar
    , timcSystemStart      :: !Timestamp
    , timcLrcContext       :: LrcContext
    }

makeLensesWith postfixLFields ''TestInitModeContext

type TestInitMode = ReaderT TestInitModeContext IO

runTestInitMode :: TestInitModeContext -> TestInitMode a -> IO a
runTestInitMode ctx = flip runReaderT ctx

----------------------------------------------------------------------------
-- Main context
----------------------------------------------------------------------------

newtype PureDBSnapshotsVar = PureDBSnapshotsVar
    { getPureDBSnapshotsVar :: IORef (Map SnapshotId DBPure)
    }

data BlockTestContext = BlockTestContext
    { btcGState            :: !GS.GStateContext
    , btcSystemStart       :: !Timestamp
    , btcLoggerName        :: !LoggerName
    , btcSSlottingStateVar :: !SimpleSlottingStateVar
    , btcUpdateContext     :: !UpdateContext
    , btcSscState          :: !SscState
    , btcTxpMem            :: !(GenericTxpLocalData EmptyMempoolExt)
    , btcTxpGlobalSettings :: !TxpGlobalSettings
    , btcSlotId            :: !(Maybe SlotId)
    -- ^ If this value is 'Just' we will return it as the current
    -- slot. Otherwise simple slotting is used.
    , btcParams            :: !TestParams
    , btcDelegation        :: !DelegationVar
    , btcPureDBSnapshots   :: !PureDBSnapshotsVar
    , btcAllSecrets        :: !AllSecrets
    }


makeLensesWith postfixLFields2 ''BlockTestContext

instance HasTestParams BlockTestContext where
    testParams = btcParamsL

instance HasAllSecrets BlockTestContext where
    allSecrets = btcAllSecretsL

----------------------------------------------------------------------------
-- Initialization
----------------------------------------------------------------------------

initBlockTestContext
    :: HasDlgConfiguration
    => Genesis.Config
    -> TestParams
    -> (BlockTestContext -> Emulation a)
    -> Emulation a
initBlockTestContext genesisConfig tp@TestParams {..} callback = do
    clockVar <- Emulation ask
    dbPureVar <- newDBPureVar
    (futureLrcCtx, putLrcCtx) <- newInitFuture "lrcCtx"
    (futureSlottingVar, putSlottingVar) <- newInitFuture "slottingVar"
    systemStart <- Timestamp <$> currentTime
<<<<<<< HEAD
    slottingState <- mkSimpleSlottingStateVar
    let pm = case ccGenesis coreConfiguration of
                 GCSrc _ _ -> error "initBlockTestContext: run with `GCSrc` configuration"
                 GCSpec gs -> gpcProtocolMagic (gsProtocolConstants gs)
=======
    let epochSlots = configEpochSlots genesisConfig
    slottingState <- mkSimpleSlottingStateVar epochSlots
    genesisSecretKeys <- gsSecretKeys <$> configGeneratedSecretsThrow genesisConfig
>>>>>>> 6a133448
    let initCtx =
            TestInitModeContext
                dbPureVar
                futureSlottingVar
                slottingState
                systemStart
                futureLrcCtx
        initBlockTestContextDo = do
<<<<<<< HEAD
            initNodeDBs pm epochSlots
=======
            initNodeDBs genesisConfig
>>>>>>> 6a133448
            _gscSlottingVar <- newTVarIO =<< GS.getSlottingData
            putSlottingVar _gscSlottingVar
            let btcLoggerName = "testing"
            lcLrcSync <- mkLrcSyncData >>= newTVarIO
            let _gscLrcContext = LrcContext {..}
            putLrcCtx _gscLrcContext
            btcUpdateContext <- mkUpdateContext epochSlots
            btcSscState <- mkSscState epochSlots
            _gscSlogGState <- mkSlogGState
            btcTxpMem <- mkTxpLocalData
<<<<<<< HEAD
            let btcTxpGlobalSettings = txpGlobalSettings pm
=======
            let btcTxpGlobalSettings = txpGlobalSettings genesisConfig _tpTxpConfiguration
>>>>>>> 6a133448
            let btcSlotId = Nothing
            let btcParams = tp
            let btcGState = GS.GStateContext {_gscDB = DB.PureDB dbPureVar, ..}
            btcDelegation <- mkDelegationVar
            btcPureDBSnapshots <- PureDBSnapshotsVar <$> newIORef Map.empty
<<<<<<< HEAD
            let secretKeys =
                    case genesisSecretKeys of
                        Nothing ->
                            error "initBlockTestContext: no genesisSecretKeys"
                        Just ks -> ks
            let btcAllSecrets = mkAllSecretsSimple (makeNetworkMagic pm) secretKeys
=======
            let nm = makeNetworkMagic $ configProtocolMagic genesisConfig
            let btcAllSecrets = mkAllSecretsSimple nm genesisSecretKeys
>>>>>>> 6a133448
            let btCtx = BlockTestContext {btcSystemStart = systemStart, btcSSlottingStateVar = slottingState, ..}
            liftIO $ flip runReaderT clockVar $ unEmulation $ callback btCtx
    sudoLiftIO $ runTestInitMode initCtx $ initBlockTestContextDo

----------------------------------------------------------------------------
-- ExecMode
----------------------------------------------------------------------------

data BlockTestContextTag

instance HasLens BlockTestContextTag BlockTestContext BlockTestContext where
    lensOf = identity

type BlockTestMode = ReaderT BlockTestContext Emulation

runBlockTestMode
    :: HasDlgConfiguration
    => Genesis.Config
    -> TestParams
    -> BlockTestMode a
    -> IO a
runBlockTestMode genesisConfig tp action =
    runEmulation (getTimestamp $ tp ^. tpStartTime)
        $ initBlockTestContext genesisConfig tp (runReaderT action)

----------------------------------------------------------------------------
-- Property
----------------------------------------------------------------------------

type BlockProperty = PropertyM BlockTestMode

-- | Convert 'BlockProperty' to 'Property' using given generator of
-- 'TestParams'.
blockPropertyToProperty
    :: (HasDlgConfiguration, Testable a)
<<<<<<< HEAD
    => ProtocolMagic
    -> Gen TestParams
    -> (HasConfiguration => BlockProperty a)
    -> Property
blockPropertyToProperty pm tpGen blockProperty =
    forAll tpGen $ \tp ->
        withTestParams pm tp $ \_ ->
        monadic (ioProperty . runBlockTestMode tp) blockProperty
=======
    => Gen TestParams
    -> (Genesis.Config -> BlockProperty a)
    -> Property
blockPropertyToProperty tpGen blockProperty =
    forAll tpGen $ \tp -> withTestParams tp $ \genesisConfig -> monadic
        (ioProperty . runBlockTestMode genesisConfig tp)
        (blockProperty genesisConfig)
>>>>>>> 6a133448

-- | Simplified version of 'blockPropertyToProperty' which uses
-- 'Arbitrary' instance to generate 'TestParams'.
--
-- You can treat it as 'Testable' instance for 'HasConfiguration =>
-- BlockProperty a', but unfortunately it's impossible to write such
-- instance.
--
-- The following code doesn't compile:
--
-- instance (HasNodeConfiguration, HasSscConfiguration)
--          => Testable (HasConfiguration => BlockProperty a) where
--     property = blockPropertyToProperty arbitrary
blockPropertyTestable ::
       (HasDlgConfiguration, Testable a)
<<<<<<< HEAD
    => ProtocolMagic
    -> (HasConfiguration => BlockProperty a)
=======
    => (Genesis.Config -> BlockProperty a)
>>>>>>> 6a133448
    -> Property
blockPropertyTestable pm = blockPropertyToProperty pm arbitrary

----------------------------------------------------------------------------
-- Boilerplate TestInitContext instances
----------------------------------------------------------------------------

instance HasLens DBPureVar TestInitModeContext DBPureVar where
    lensOf = timcDBPureVar_L

instance HasLens LrcContext TestInitModeContext LrcContext where
    lensOf = timcLrcContext_L

instance HasLens SimpleSlottingStateVar TestInitModeContext SimpleSlottingStateVar where
    lensOf = timcSlottingStateVar_L

instance HasSlottingVar TestInitModeContext where
    slottingTimestamp = timcSystemStart_L
    slottingVar = timcSlottingVar_L

instance MonadDBRead TestInitMode where
    dbGet = DB.dbGetPureDefault
    dbIterSource = DB.dbIterSourcePureDefault
    dbGetSerBlock = const DB.dbGetSerBlockPureDefault
    dbGetSerUndo = const DB.dbGetSerUndoPureDefault
    dbGetSerBlund = const DB.dbGetSerBlundPureDefault

instance MonadDB TestInitMode where
    dbPut = DB.dbPutPureDefault
    dbWriteBatch = DB.dbWriteBatchPureDefault
    dbDelete = DB.dbDeletePureDefault
    dbPutSerBlunds = DB.dbPutSerBlundsPureDefault

instance MonadSlotsData ctx TestInitMode => MonadSlots ctx TestInitMode where
    getCurrentSlot           = getCurrentSlotSimple
    getCurrentSlotBlocking   = getCurrentSlotBlockingSimple
    getCurrentSlotInaccurate = getCurrentSlotInaccurateSimple
    currentTimeSlotting      = currentTimeSlottingSimple

----------------------------------------------------------------------------
-- Boilerplate BlockTestContext instances
----------------------------------------------------------------------------

instance GS.HasGStateContext BlockTestContext where
    gStateContext = btcGStateL

instance HasLens DBPureVar BlockTestContext DBPureVar where
    lensOf = GS.gStateContext . GS.gscDB . pureDBLens
      where
        -- pva701: sorry for newbie code
        getter = \case
            DB.RealDB _   -> realDBInTestsError
            DB.PureDB pdb -> pdb
        setter _ pdb = DB.PureDB pdb
        pureDBLens = lens getter setter
        realDBInTestsError = error "You are using real db in tests"

instance HasLens PureDBSnapshotsVar BlockTestContext PureDBSnapshotsVar where
    lensOf = btcPureDBSnapshotsL

instance HasLens LoggerName BlockTestContext LoggerName where
      lensOf = btcLoggerNameL

instance HasLens LrcContext BlockTestContext LrcContext where
    lensOf = GS.gStateContext . GS.gscLrcContext

instance HasLens UpdateContext BlockTestContext UpdateContext where
      lensOf = btcUpdateContextL

instance HasLens SscMemTag BlockTestContext SscState where
      lensOf = btcSscStateL

instance HasLens TxpGlobalSettings BlockTestContext TxpGlobalSettings where
      lensOf = btcTxpGlobalSettingsL

instance HasLens TestParams BlockTestContext TestParams where
      lensOf = btcParamsL

instance HasLens SimpleSlottingStateVar BlockTestContext SimpleSlottingStateVar where
      lensOf = btcSSlottingStateVarL

-- | Ignore reports.
-- FIXME it's a bad sign that we even need this instance.
-- The pieces of the software which the block generator uses should never
-- even try to report.
instance MonadReporting BlockTestMode where
    report _ = pure ()

-- | Ignore reports.
-- FIXME it's a bad sign that we even need this instance.
instance HasMisbehaviorMetrics BlockTestContext where
    misbehaviorMetrics = lens (const Nothing) const

instance HasSlottingVar BlockTestContext where
    slottingTimestamp = btcSystemStartL
    slottingVar = GS.gStateContext . GS.gscSlottingVar

instance HasSlogGState BlockTestContext where
    slogGState = GS.gStateContext . GS.gscSlogGState

instance HasLens DelegationVar BlockTestContext DelegationVar where
    lensOf = btcDelegationL

instance HasLens TxpHolderTag BlockTestContext (GenericTxpLocalData EmptyMempoolExt) where
    lensOf = btcTxpMemL

instance HasLoggerName' BlockTestContext where
    loggerName = lensOf @LoggerName

instance HasNodeType BlockTestContext where
    getNodeType _ = NodeCore -- doesn't really matter, it's for reporting

instance {-# OVERLAPPING #-} HasLoggerName BlockTestMode where
    askLoggerName = askLoggerNameDefault
    modifyLoggerName = modifyLoggerNameDefault

type TestSlottingContext ctx m =
    ( MonadSimpleSlotting ctx m
    , HasLens BlockTestContextTag ctx BlockTestContext
    )

testSlottingHelper
    :: TestSlottingContext ctx m
    => (SimpleSlottingStateVar -> m a)
    -> (SlotId -> a)
    -> m a
testSlottingHelper targetF alternative = do
    BlockTestContext{..} <- view (lensOf @BlockTestContextTag)
    case btcSlotId of
        Nothing   -> targetF btcSSlottingStateVar
        Just slot -> pure $ alternative slot

getCurrentSlotTestDefault :: TestSlottingContext ctx m => m (Maybe SlotId)
getCurrentSlotTestDefault =
    testSlottingHelper (getCurrentSlotSimple' dummyEpochSlots) Just

getCurrentSlotBlockingTestDefault :: TestSlottingContext ctx m => m SlotId
getCurrentSlotBlockingTestDefault =
    testSlottingHelper (getCurrentSlotBlockingSimple' dummyEpochSlots) identity

getCurrentSlotInaccurateTestDefault :: TestSlottingContext ctx m => m SlotId
getCurrentSlotInaccurateTestDefault = testSlottingHelper
    (getCurrentSlotInaccurateSimple' dummyEpochSlots)
    identity

currentTimeSlottingTestDefault :: SimpleSlottingMode ctx m => m Timestamp
currentTimeSlottingTestDefault = currentTimeSlottingSimple

instance MonadSlotsData ctx BlockTestMode => MonadSlots ctx BlockTestMode where
    getCurrentSlot = const getCurrentSlotTestDefault
    getCurrentSlotBlocking = const getCurrentSlotBlockingTestDefault
    getCurrentSlotInaccurate = const getCurrentSlotInaccurateTestDefault
    currentTimeSlotting = currentTimeSlottingTestDefault

instance MonadDBRead BlockTestMode where
    dbGet = DB.dbGetPureDefault
    dbIterSource = DB.dbIterSourcePureDefault
    dbGetSerBlock = const DB.dbGetSerBlockPureDefault
    dbGetSerUndo = const DB.dbGetSerUndoPureDefault
    dbGetSerBlund = const DB.dbGetSerBlundPureDefault

instance MonadDB BlockTestMode where
    dbPut = DB.dbPutPureDefault
    dbWriteBatch = DB.dbWriteBatchPureDefault
    dbDelete = DB.dbDeletePureDefault
    dbPutSerBlunds = DB.dbPutSerBlundsPureDefault

instance MonadGState BlockTestMode where
    gsAdoptedBVData = gsAdoptedBVDataDefault

instance MonadBListener BlockTestMode where
    onApplyBlocks = onApplyBlocksStub
    onRollbackBlocks nm _ blunds = onRollbackBlocksStub nm blunds

type instance MempoolExt BlockTestMode = EmptyMempoolExt

instance HasConfigurations => MonadTxpLocal (BlockGenMode EmptyMempoolExt BlockTestMode) where
    txpNormalize = withCompileInfo $ txNormalize
    txpProcessTx = withCompileInfo $ txProcessTransactionNoLock

instance MonadTxpLocal BlockTestMode where
    txpNormalize = withCompileInfo $ txNormalize
    txpProcessTx = withCompileInfo $ txProcessTransactionNoLock<|MERGE_RESOLUTION|>--- conflicted
+++ resolved
@@ -57,18 +57,6 @@
 import           Test.QuickCheck.Monadic (PropertyM, monadic)
 import           Test.QuickCheck.Property (Testable)
 
-<<<<<<< HEAD
-import           Pos.AllSecrets (AllSecrets (..), HasAllSecrets (..), mkAllSecretsSimple)
-import           Pos.Block.BListener (MonadBListener (..), onApplyBlocksStub, onRollbackBlocksStub)
-import           Pos.Block.Slog (HasSlogGState (..), mkSlogGState)
-import           Pos.Core (BlockVersionData, CoreConfiguration (..), GenesisConfiguration (..),
-                           GenesisInitializer (..), GenesisProtocolConstants (..), GenesisSpec (..),
-                           HasConfiguration, HasProtocolConstants, SlotId, Timestamp (..),
-                           epochSlots, genesisSecretKeys, withGenesisSpec)
-import           Pos.Core.Configuration (HasGenesisBlockVersionData, coreConfiguration,
-                                         withGenesisBlockVersionData)
-import           Pos.Core.NetworkMagic (makeNetworkMagic)
-=======
 import           Pos.AllSecrets (AllSecrets (..), HasAllSecrets (..),
                      mkAllSecretsSimple)
 import           Pos.Chain.Block (HasSlogGState (..))
@@ -86,7 +74,6 @@
 import           Pos.Core.Reporting (HasMisbehaviorMetrics (..),
                      MonadReporting (..))
 import           Pos.Core.Slotting (MonadSlotsData)
->>>>>>> 6a133448
 import           Pos.Crypto (ProtocolMagic)
 import           Pos.DB (DBPure, MonadDB (..), MonadDBRead (..),
                      MonadGState (..))
@@ -126,11 +113,6 @@
 import           Pos.Util.Wlog (HasLoggerName (..), LoggerName)
 import           Pos.WorkMode (EmptyMempoolExt)
 
-<<<<<<< HEAD
-import           Test.Pos.Block.Logic.Emulation (Emulation (..), runEmulation, sudoLiftIO)
-import           Test.Pos.Configuration (defaultTestBlockVersionData, defaultTestConf,
-                                         defaultTestGenesisSpec)
-=======
 import           Test.Pos.Block.Logic.Emulation (Emulation (..), runEmulation,
                      sudoLiftIO)
 import           Test.Pos.Chain.Genesis.Arbitrary ()
@@ -138,7 +120,6 @@
                      defaultTestGenesisSpec)
 import           Test.Pos.Core.Arbitrary ()
 import           Test.Pos.Core.Dummy (dummyEpochSlots)
->>>>>>> 6a133448
 
 ----------------------------------------------------------------------------
 -- Parameters
@@ -192,25 +173,6 @@
 
 -- This function creates 'CoreConfiguration' from 'TestParams' and
 -- uses it to satisfy 'HasConfiguration'.
-<<<<<<< HEAD
-withTestParams :: ProtocolMagic -> TestParams -> (HasConfiguration => ProtocolMagic -> r) -> r
-withTestParams pm TestParams {..} = withGenesisSpec _tpStartTime coreConfiguration'
-  where
-    defaultCoreConf :: CoreConfiguration
-    defaultCoreConf = ccCore defaultTestConf
-    coreConfiguration' :: CoreConfiguration
-    coreConfiguration' = defaultCoreConf {ccGenesis = GCSpec genesisSpec}
-    genesisSpec :: GenesisSpec
-    genesisSpec =
-        defaultTestGenesisSpec
-        { gsInitializer = _tpGenesisInitializer
-        , gsBlockVersionData = _tpBlockVersionData
-        , gsProtocolConstants =
-              updateGPC (gsProtocolConstants defaultTestGenesisSpec)
-        }
-    updateGPC :: GenesisProtocolConstants -> GenesisProtocolConstants
-    updateGPC gpc = gpc { gpcProtocolMagic = pm }
-=======
 withTestParams :: TestParams -> (Genesis.Config -> r) -> r
 withTestParams TestParams {..} f = f $ mkConfig _tpStartTime genesisSpec
   where
@@ -223,7 +185,6 @@
     --
     updateGPC :: GenesisProtocolConstants -> GenesisProtocolConstants
     updateGPC gpc = gpc { gpcProtocolMagic = _tpProtocolMagic }
->>>>>>> 6a133448
 
 
 ----------------------------------------------------------------------------
@@ -298,16 +259,9 @@
     (futureLrcCtx, putLrcCtx) <- newInitFuture "lrcCtx"
     (futureSlottingVar, putSlottingVar) <- newInitFuture "slottingVar"
     systemStart <- Timestamp <$> currentTime
-<<<<<<< HEAD
-    slottingState <- mkSimpleSlottingStateVar
-    let pm = case ccGenesis coreConfiguration of
-                 GCSrc _ _ -> error "initBlockTestContext: run with `GCSrc` configuration"
-                 GCSpec gs -> gpcProtocolMagic (gsProtocolConstants gs)
-=======
     let epochSlots = configEpochSlots genesisConfig
     slottingState <- mkSimpleSlottingStateVar epochSlots
     genesisSecretKeys <- gsSecretKeys <$> configGeneratedSecretsThrow genesisConfig
->>>>>>> 6a133448
     let initCtx =
             TestInitModeContext
                 dbPureVar
@@ -316,11 +270,7 @@
                 systemStart
                 futureLrcCtx
         initBlockTestContextDo = do
-<<<<<<< HEAD
-            initNodeDBs pm epochSlots
-=======
             initNodeDBs genesisConfig
->>>>>>> 6a133448
             _gscSlottingVar <- newTVarIO =<< GS.getSlottingData
             putSlottingVar _gscSlottingVar
             let btcLoggerName = "testing"
@@ -331,27 +281,14 @@
             btcSscState <- mkSscState epochSlots
             _gscSlogGState <- mkSlogGState
             btcTxpMem <- mkTxpLocalData
-<<<<<<< HEAD
-            let btcTxpGlobalSettings = txpGlobalSettings pm
-=======
             let btcTxpGlobalSettings = txpGlobalSettings genesisConfig _tpTxpConfiguration
->>>>>>> 6a133448
             let btcSlotId = Nothing
             let btcParams = tp
             let btcGState = GS.GStateContext {_gscDB = DB.PureDB dbPureVar, ..}
             btcDelegation <- mkDelegationVar
             btcPureDBSnapshots <- PureDBSnapshotsVar <$> newIORef Map.empty
-<<<<<<< HEAD
-            let secretKeys =
-                    case genesisSecretKeys of
-                        Nothing ->
-                            error "initBlockTestContext: no genesisSecretKeys"
-                        Just ks -> ks
-            let btcAllSecrets = mkAllSecretsSimple (makeNetworkMagic pm) secretKeys
-=======
             let nm = makeNetworkMagic $ configProtocolMagic genesisConfig
             let btcAllSecrets = mkAllSecretsSimple nm genesisSecretKeys
->>>>>>> 6a133448
             let btCtx = BlockTestContext {btcSystemStart = systemStart, btcSSlottingStateVar = slottingState, ..}
             liftIO $ flip runReaderT clockVar $ unEmulation $ callback btCtx
     sudoLiftIO $ runTestInitMode initCtx $ initBlockTestContextDo
@@ -387,16 +324,6 @@
 -- 'TestParams'.
 blockPropertyToProperty
     :: (HasDlgConfiguration, Testable a)
-<<<<<<< HEAD
-    => ProtocolMagic
-    -> Gen TestParams
-    -> (HasConfiguration => BlockProperty a)
-    -> Property
-blockPropertyToProperty pm tpGen blockProperty =
-    forAll tpGen $ \tp ->
-        withTestParams pm tp $ \_ ->
-        monadic (ioProperty . runBlockTestMode tp) blockProperty
-=======
     => Gen TestParams
     -> (Genesis.Config -> BlockProperty a)
     -> Property
@@ -404,7 +331,6 @@
     forAll tpGen $ \tp -> withTestParams tp $ \genesisConfig -> monadic
         (ioProperty . runBlockTestMode genesisConfig tp)
         (blockProperty genesisConfig)
->>>>>>> 6a133448
 
 -- | Simplified version of 'blockPropertyToProperty' which uses
 -- 'Arbitrary' instance to generate 'TestParams'.
@@ -420,14 +346,9 @@
 --     property = blockPropertyToProperty arbitrary
 blockPropertyTestable ::
        (HasDlgConfiguration, Testable a)
-<<<<<<< HEAD
-    => ProtocolMagic
-    -> (HasConfiguration => BlockProperty a)
-=======
     => (Genesis.Config -> BlockProperty a)
->>>>>>> 6a133448
     -> Property
-blockPropertyTestable pm = blockPropertyToProperty pm arbitrary
+blockPropertyTestable = blockPropertyToProperty arbitrary
 
 ----------------------------------------------------------------------------
 -- Boilerplate TestInitContext instances
