{-# LANGUAGE CPP             #-}
{-# LANGUAGE RankNTypes      #-}
{-# LANGUAGE RecordWildCards #-}

-- TODO Maybe move it somewhere else.
-- | Block payload generation.

module Pos.Generator.Block.Payload
       ( genPayload
       ) where

import           Universum

import           Control.Lens (at, uses, (%=))
import           Control.Lens.TH (makeLenses)
import           Control.Monad.Random.Class (MonadRandom (..))
import qualified Data.HashMap.Strict as HM
import           Data.List ((!!))
import qualified Data.List.NonEmpty as NE
import qualified Data.Map as M
import qualified Data.Vector as V
import           Formatting (build, sformat, (%))
import           System.Random (RandomGen (..))

<<<<<<< HEAD
import           Pos.AllSecrets (asSecretKeys, asSpendingData, unInvAddrSpendingData,
                                 unInvSecretsMap)
import           Pos.Client.Txp.Util (InputSelectionPolicy (..), TxError (..), createGenericTx,
                                      makeMPubKeyTxAddrs)
import           Pos.Core (AddrSpendingData (..), Address (..), Coin, SlotId (..), addressHash,
                           coinToInteger, makePubKeyAddressBoot, unsafeIntegerToCoin)
import           Pos.Core.NetworkMagic (makeNetworkMagic)
import           Pos.Core.Txp (Tx (..), TxAux (..), TxIn (..), TxOut (..), TxOutAux (..))
import           Pos.Crypto (ProtocolMagic, SecretKey, WithHash (..), fakeSigner, hash, toPublic)
=======
import           Pos.AllSecrets (asSecretKeys, asSpendingData,
                     unInvAddrSpendingData, unInvSecretsMap)
import           Pos.Chain.Genesis as Genesis (Config (..))
import           Pos.Chain.Txp (Tx (..), TxAux (..), TxIn (..), TxOut (..),
                     TxOutAux (..), TxpConfiguration, Utxo, execUtxoM,
                     utxoToLookup)
import qualified Pos.Chain.Txp as Utxo
import           Pos.Client.Txp.Util (InputSelectionPolicy (..), TxError (..),
                     createGenericTx, makeMPubKeyTxAddrs)
import           Pos.Core (AddrSpendingData (..), Address (..), Coin,
                     SlotId (..), addressHash, coinToInteger,
                     makePubKeyAddressBoot, unsafeIntegerToCoin)
import           Pos.Core.NetworkMagic (makeNetworkMagic)
import           Pos.Crypto (SecretKey, WithHash (..), fakeSigner, hash,
                     toPublic)
import           Pos.DB.Txp (MonadTxpLocal (..), getAllPotentiallyHugeUtxo)
>>>>>>> 6a133448
import           Pos.Generator.Block.Error (BlockGenError (..))
import           Pos.Generator.Block.Mode (BlockGenMode, BlockGenRandMode,
                     MonadBlockGenBase)
import           Pos.Generator.Block.Orphans ()
import           Pos.Generator.Block.Param (HasBlockGenParams (..),
                     HasTxGenParams (..))
import qualified Pos.Util.Modifier as Modifier

----------------------------------------------------------------------------
-- Tx payload generation
----------------------------------------------------------------------------

-- | Generates list of distinct ints in the given range [a,b].
selectDistinct :: forall m. (MonadRandom m) => Int -> (Int,Int) -> m [Int]
selectDistinct n0 p@(a, b)
    | b - a < 0 = error $ "selectDistinct: b < a " <> show p
    | otherwise = do
          res <- reverse <$> selectDistinct' [] n (a, b)
          if fromIntegral (length res) /= n
              then error $ "selectDistinct is broken: " <> show res <> " " <> show n
              else pure res
  where
    n :: Int
    n = min (b + 1 - a) n0
    selectDistinct' :: [Int] -> Int -> (Int, Int) -> m [Int]
    selectDistinct' cur 0 _ = pure cur
    selectDistinct' cur leftN (a', b') = do
        let upEdge = b' - leftN + 1
        nextInt <- getRandomR (a', upEdge)
        selectDistinct' (nextInt : cur) (leftN - 1) (nextInt + 1, b')

-- | Selects some number of distinct elements from the list; the number is
-- taken from given range [a, b]
selectSomeFromList :: MonadRandom m => (Int, Int) -> [a] -> m [a]
selectSomeFromList p@(a, b0) ls
    | l == 0 = error "selectSomeFromList: empty list passed"
    | l < a = error $
              "selectSomeFromList: list length < a (" <>
              show l <> " < " <> show a <> ")"
    | b - a < 0 = error $ "selectSomeFromList: b < a " <> show p
    | otherwise = do
          n <- getRandomR (a, b)
          idxs <- selectDistinct n (0, l - 1)
          pure $ map (ls !!) idxs
  where
    l = length ls
    b = min l b0

-- | Separates coin into provided number of coins. All resulting coins
-- are nonzero.
splitCoins :: (MonadRandom m) => Int -> Coin -> m [Coin]
splitCoins n c0
    | c == (0::Int) = error "splitCoins, c = 0"
    | c < n = error $ "splitCoins: can't split " <> pretty c0 <>
                      " on " <> show n <> " parts"
    | c == (1::Int) = pure [c0]
    | otherwise = do
          splitPoints <- sort <$> selectDistinct (n-1) (1, c - 1)
          -- calculate length of intervals
          let amounts = map (\(a,b) -> b - a) $
                            (0 : splitPoints) `zip` (splitPoints ++ [c])
          -- here we can use unsafeIntegerToCoin, because amount of
          -- subcoin is less than 'c' by design.
          pure $ map (unsafeIntegerToCoin . fromIntegral) amounts
  where
    c :: Integral a => a
    c = fromIntegral $ coinToInteger c0

-- | State datatype for transaction payload generation. Internal UTXO
-- view only contains the part of utxo that we have access to (own
-- related secret keys).
data GenTxData = GenTxData
    { _gtdUtxo     :: Utxo
      -- ^ Utxo as it is.
    , _gtdUtxoKeys :: V.Vector TxIn
      -- ^ Keys of 'gtdUtxo' to support random selection by index.
    }

makeLenses ''GenTxData

-- TODO: move to txp, think how to unite it with 'Test.Pos.Chain.Txp.Arbitrary'.
-- | Generate valid 'TxPayload' using current global state.
genTxPayload
    :: forall ext g m
     . (RandomGen g, MonadBlockGenBase m, MonadTxpLocal (BlockGenMode ext m))
    => Genesis.Config
    -> TxpConfiguration
    -> BlockGenRandMode ext g m ()
genTxPayload genesisConfig txpConfig = do
    invAddrSpendingData <-
        unInvAddrSpendingData <$> view (blockGenParams . asSpendingData)
    -- We only leave outputs we have secret keys related to. Tx
    -- generation only sends money to, again, keys from
    -- 'invAddrSpendingData' so 'GenTxData' is consistent.
    let knowSecret (toaOut -> txOut) =
            txOutAddress txOut `HM.member` invAddrSpendingData
    utxo <- M.filter knowSecret <$> lift getAllPotentiallyHugeUtxo
    let gtd = GenTxData utxo (V.fromList $ M.keys utxo)
    flip evalStateT gtd $ do
        (a,d) <- lift $ view tgpTxCountRange
        txsN <- fromIntegral <$> getRandomR (a, a + d)
        replicateM_ txsN genTransaction
  where
<<<<<<< HEAD
    nm = makeNetworkMagic pm
=======
    nm = makeNetworkMagic $ configProtocolMagic genesisConfig
>>>>>>> 6a133448
    genTransaction :: StateT GenTxData (BlockGenRandMode ext g m) ()
    genTransaction = do
        utxo <- use gtdUtxo
        utxoSize <- uses gtdUtxoKeys V.length
        when (utxoSize == 0) $
            lift $ throwM $ BGInternal "Utxo is empty when trying to create tx payload"
        secrets <- unInvSecretsMap <$> view (blockGenParams . asSecretKeys)
        invAddrSpendingData <-
            unInvAddrSpendingData <$> view (blockGenParams . asSpendingData)
        let secretsPks = map toPublic $ HM.elems secrets
        let addrToSk :: Address -> SecretKey
            addrToSk addr = do
                let cantResolve =
                        "addrToSk: can't resolve " <> pretty addr <>
                        " probably genTransaction is broken"
                let inconsistent =
                        "addrToSk: resolved sk using invAddrSpendingData " <>
                        "but cant using invSecretsMap"
                let spendingData =
                        fromMaybe (error cantResolve) $ invAddrSpendingData ^. at addr
                case spendingData of
                    PubKeyASD pk ->
                        fromMaybe (error inconsistent) (HM.lookup (addressHash pk) secrets)
                    another -> error $
                        sformat ("addrToSk: ound an address with non-pubkey spending data: "
                                    %build) another

        -- Currently payload generator only uses addresses with
        -- bootstrap era distribution. This is fine, because we don't
        -- have usecases where we switch to reward era.
        let utxoAddresses = map (makePubKeyAddressBoot nm . toPublic) $ HM.elems secrets
            utxoAddrsN = HM.size secrets
        let adder hm TxOutAux { toaOut = TxOut {..} } =
                HM.insertWith (+) txOutAddress (coinToInteger txOutValue) hm
            utxoBalances = foldl' adder mempty utxo
            hasMoney addr = fromMaybe 0 (HM.lookup addr utxoBalances) > 0
            addrsWithMoney = filter hasMoney utxoAddresses

        -- Select input and output addresses
        maxOutputsN <- fromIntegral <$> view tgpMaxOutputs
        let maxInputAddrsN = max 1 $ min 3 $ length addrsWithMoney - 1
        inputAddrs <- selectSomeFromList (1, maxInputAddrsN) addrsWithMoney
        -- Output addresses should differ from input addresses
        let notInputs = filter (`notElem` inputAddrs) utxoAddresses
        when (null notInputs) $ throwM $ BGInternal $
            "Payload generator: no available outputs, probably utxo size is 1"
        outputAddrs <- selectSomeFromList (1, maxOutputsN) notInputs

        let outputsN = length outputAddrs

        -- Select UTXOs belonging to one of input addresses and determine
        -- total amount of money available
        let ownUtxo = Utxo.filterUtxoByAddrs inputAddrs utxo
            totalOwnMoney = coinToInteger $ Utxo.getTotalCoinsInUtxo ownUtxo

        -- We divide total own money by 2 to have space for tx fee
        totalTxAmount <- getRandomR (fromIntegral outputsN, totalOwnMoney `div` 2)

        changeAddrIdx <- getRandomR (0, utxoAddrsN - 1)
        let changeAddrData = makePubKeyAddressBoot nm $ secretsPks !! changeAddrIdx

        -- Prepare tx outputs
        coins <- splitCoins outputsN (unsafeIntegerToCoin totalTxAmount)
        let txOuts :: NonEmpty TxOut
            txOuts = NE.fromList $ zipWith TxOut outputAddrs coins
            txOutAuxs = map TxOutAux txOuts

        -- Form a transaction
        let inputSKs = map addrToSk inputAddrs
            signers = HM.fromList $ zip inputAddrs (map fakeSigner inputSKs)
            getSigner addr =
                note (SafeSignerNotFound addr) $
                HM.lookup addr signers
            makeTestTx i o = makeMPubKeyTxAddrs (configProtocolMagic genesisConfig)
                                                getSigner
                                                i
                                                o
            groupedInputs = OptimizeForSecurity

        eTx <- lift . lift $
            createGenericTx genesisConfig mempty makeTestTx groupedInputs ownUtxo txOutAuxs changeAddrData
        (txAux, _) <- either (throwM . BGFailedToCreate . pretty) pure eTx

        let tx = taTx txAux
        let txId = hash tx
        let txIns = _txInputs tx
        -- @txpProcessTx@ for BlockGenMode should be non-blocking
        res <- lift . lift $ txpProcessTx genesisConfig txpConfig (txId, txAux)
        case res of
            Left e  -> error $ "genTransaction@txProcessTransaction: got left: " <> pretty e
            Right _ -> do
                utxoLookup <- utxoToLookup <$> use gtdUtxo
                let utxoModifier = execUtxoM mempty utxoLookup $
                        Utxo.applyTxToUtxo (WithHash tx txId)
                gtdUtxo %= Modifier.modifyMap utxoModifier
                gtdUtxoKeys %= V.filter (`notElem` txIns)
                let outsAsIns =
                        map (TxInUtxo txId) [0..(fromIntegral $ length txOuts)-1]
                gtdUtxoKeys %= (V.++) (V.fromList outsAsIns)


----------------------------------------------------------------------------
-- Payload generation
----------------------------------------------------------------------------

-- | Generate random payload which is valid with respect to the current
-- global state and mempool and add it to mempool.  Currently we are
-- concerned only about tx payload, later we can add more stuff.
genPayload
    :: forall ext g m
     . (RandomGen g, MonadBlockGenBase m, MonadTxpLocal (BlockGenMode ext m))
    => Genesis.Config
    -> TxpConfiguration
    -> SlotId
    -> BlockGenRandMode ext g m ()
genPayload genesisConfig txpConfig _ = genTxPayload genesisConfig txpConfig<|MERGE_RESOLUTION|>--- conflicted
+++ resolved
@@ -22,17 +22,6 @@
 import           Formatting (build, sformat, (%))
 import           System.Random (RandomGen (..))
 
-<<<<<<< HEAD
-import           Pos.AllSecrets (asSecretKeys, asSpendingData, unInvAddrSpendingData,
-                                 unInvSecretsMap)
-import           Pos.Client.Txp.Util (InputSelectionPolicy (..), TxError (..), createGenericTx,
-                                      makeMPubKeyTxAddrs)
-import           Pos.Core (AddrSpendingData (..), Address (..), Coin, SlotId (..), addressHash,
-                           coinToInteger, makePubKeyAddressBoot, unsafeIntegerToCoin)
-import           Pos.Core.NetworkMagic (makeNetworkMagic)
-import           Pos.Core.Txp (Tx (..), TxAux (..), TxIn (..), TxOut (..), TxOutAux (..))
-import           Pos.Crypto (ProtocolMagic, SecretKey, WithHash (..), fakeSigner, hash, toPublic)
-=======
 import           Pos.AllSecrets (asSecretKeys, asSpendingData,
                      unInvAddrSpendingData, unInvSecretsMap)
 import           Pos.Chain.Genesis as Genesis (Config (..))
@@ -49,7 +38,6 @@
 import           Pos.Crypto (SecretKey, WithHash (..), fakeSigner, hash,
                      toPublic)
 import           Pos.DB.Txp (MonadTxpLocal (..), getAllPotentiallyHugeUtxo)
->>>>>>> 6a133448
 import           Pos.Generator.Block.Error (BlockGenError (..))
 import           Pos.Generator.Block.Mode (BlockGenMode, BlockGenRandMode,
                      MonadBlockGenBase)
@@ -153,11 +141,7 @@
         txsN <- fromIntegral <$> getRandomR (a, a + d)
         replicateM_ txsN genTransaction
   where
-<<<<<<< HEAD
-    nm = makeNetworkMagic pm
-=======
     nm = makeNetworkMagic $ configProtocolMagic genesisConfig
->>>>>>> 6a133448
     genTransaction :: StateT GenTxData (BlockGenRandMode ext g m) ()
     genTransaction = do
         utxo <- use gtdUtxo
