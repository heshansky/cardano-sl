--- conflicted
+++ resolved
@@ -29,19 +29,10 @@
 import qualified Data.ByteString       as BS (drop, isPrefixOf)
 import           Data.Default          (def)
 import qualified Database.RocksDB      as Rocks
-<<<<<<< HEAD
-import           Formatting            (bprint, sformat, shown, stext, (%))
-import           Serokell.Util.Text    (listJson)
-import           Universum
+import           Formatting            (sformat, shown, stext, string, (%))
 
 import           Pos.Binary.Class      (Bi, decodeFull, encode)
-import           Pos.DB.Class          (DBTag, MonadDBPure (..))
-=======
-import           Formatting            (sformat, shown, string, (%))
-
-import           Pos.Binary.Class      (Bi, decodeFull, encodeStrict)
 import           Pos.DB.Class          (DBTag, MonadDB (..), MonadDBRead (..))
->>>>>>> 69e89614
 import           Pos.DB.Error          (DBError (DBMalformed))
 import           Pos.DB.Iterator.Class (DBIteratorClass (..))
 import           Pos.DB.Types          (DB (..))
@@ -78,7 +69,7 @@
 
 -- | Write serializable value to DB for given key.
 dbPutBi :: (Bi v, MonadDB m) => DBTag -> ByteString -> v -> m ()
-dbPutBi tag k v = dbPut tag k (encodeStrict v)
+dbPutBi tag k v = dbPut tag k (encode v)
 
 -- | Read serialized value from RocksDB using given key.
 rocksGetBi
