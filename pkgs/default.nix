--- conflicted
+++ resolved
@@ -2606,11 +2606,7 @@
           description = "Cardano SL - wallet";
           license = stdenv.lib.licenses.mit;
         }) {};
-<<<<<<< HEAD
-      cardano-sl-wallet-new = callPackage ({ QuickCheck, aeson, aeson-pretty, base, bytestring, cardano-sl, cardano-sl-core, cardano-sl-crypto, cardano-sl-infra, cardano-sl-networking, cardano-sl-ssc, cardano-sl-txp, cardano-sl-update, cardano-sl-util, cardano-sl-wallet, containers, cpphs, data-default, exceptions, formatting, generics-sop, hspec, http-api-data, http-client, http-types, insert-ordered-containers, json-sop, lens, log-warper, memory, mkDerivation, mtl, neat-interpolation, network-uri, optparse-applicative, quickcheck-instances, serokell-util, servant, servant-client, servant-quickcheck, servant-server, servant-swagger, stdenv, stm, string-conv, swagger2, template-haskell, text, text-format, time, time-units, transformers, universum, unordered-containers, vector, wai, wai-cors, wai-extra, warp }:
-=======
       cardano-sl-wallet-new = callPackage ({ QuickCheck, aeson, aeson-pretty, base, bytestring, cardano-sl, cardano-sl-client, cardano-sl-core, cardano-sl-crypto, cardano-sl-infra, cardano-sl-networking, cardano-sl-ssc, cardano-sl-txp, cardano-sl-update, cardano-sl-util, cardano-sl-wallet, containers, data-default, exceptions, formatting, generics-sop, hspec, http-api-data, http-client, http-types, insert-ordered-containers, ixset-typed, json-sop, lens, log-warper, memory, mkDerivation, mtl, neat-interpolation, network-uri, optparse-applicative, quickcheck-instances, serokell-util, servant, servant-client, servant-quickcheck, servant-server, servant-swagger, stdenv, stm, string-conv, swagger2, template-haskell, text, text-format, time, time-units, transformers, universum, unordered-containers, vector, wai, wai-cors, wai-extra, warp }:
->>>>>>> 00293c51
       mkDerivation {
           pname = "cardano-sl-wallet-new";
           version = "0.1.0.0";
