--- conflicted
+++ resolved
@@ -892,13 +892,8 @@
 importBackupJSON :: forall eff. EffFn2 (http :: HTTP, exception :: EXCEPTION | eff) TLSOptions String (Promise Json)
 importBackupJSON = mkEffFn2 $ \tls -> fromAff <<< map encodeJson <<< B.importBackupJSON tls
 
-<<<<<<< HEAD
-exportBackupJSON :: forall eff. EffFn3 (http :: HTTP, err :: EXCEPTION | eff) TLSOptions String String (Promise Unit)
+exportBackupJSON :: forall eff. EffFn3 (http :: HTTP, exception :: EXCEPTION | eff) TLSOptions String String (Promise Unit)
 exportBackupJSON = mkEffFn3 $ \tls wId -> fromAff <<< B.exportBackupJSON tls (mkCId wId)
-=======
-exportBackupJSON :: forall eff. EffFn2 (http :: HTTP, exception :: EXCEPTION | eff) TLSOptions String (Promise Unit)
-exportBackupJSON = mkEffFn2 $ \tls -> fromAff <<< B.exportBackupJSON tls
->>>>>>> 58a61664
 
 --------------------------------------------------------------------------------
 -- Mnemonics ---------------------------------------------------------------------
