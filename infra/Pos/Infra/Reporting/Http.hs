--- conflicted
+++ resolved
@@ -26,11 +26,8 @@
 import           Pos.Infra.Reporting.Exceptions (ReportingError (..))
 import           Pos.Infra.Reporting.MemState ()
 import           Pos.Util.CompileInfo (CompileTimeInfo)
-<<<<<<< HEAD
-import           Pos.Util.Trace.Named (TraceNamed, logError, logInfo, logWarning)
-=======
-import           Pos.Util.Trace (Severity (..), Trace, traceWith)
->>>>>>> 961874f7
+import           Pos.Util.Trace.Named (TraceNamed, logError, logInfo,
+                     logWarning)
 import           Pos.Util.Util ((<//>))
 
 
