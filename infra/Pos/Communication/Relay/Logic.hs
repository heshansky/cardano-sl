--- conflicted
+++ resolved
@@ -89,29 +89,12 @@
   \(_ :: Proxy s) -> return $ listenerConv $
     \_ __peerId conv ->
     let handlingLoop = do
-<<<<<<< HEAD
             mbMsg <- fmap (withLimitedLength @s) <$> recv conv
-            whenJust mbMsg $ \msg@ReqMsg{..} -> do
-                let _ = reqCatchType proxy msg
-                processMessage () "Request" rmTag verifyReqTag $ do
-                    let logNoData = logDebug $ sformat
-                            ("We don't have data "%build%" for key "%build)
-                            rmTag rmKey
-                        logHaveData = logDebug $ sformat
-                            ("We have data "%build%" for key "%build)
-                            rmTag rmKey
-                    dtMB <- handleReq rmTag rmKey
-                    case dtMB of
-                        Nothing -> logNoData
-                        Just dt -> logHaveData >> send conv (constructDataMsg dt)
-=======
-            mbMsg <- fmap (withLimitedLength @s) <$> recv
             whenJust mbMsg $ \ReqMsg{..} -> do
                 dtMB <- handleReq rmKey
                 case dtMB of
                     Nothing -> logNoData rmKey
-                    Just dt -> logHaveData rmKey >> send (constructDataMsg dt)
->>>>>>> 01c7dd3d
+                    Just dt -> logHaveData rmKey >> send conv (constructDataMsg dt)
                 handlingLoop
     in handlingLoop
   where
@@ -134,21 +117,8 @@
 handleMempoolL NoMempool = []
 handleMempoolL (KeyMempool tagP handleMempool) = pure $ reifyMsgLimit mmP $
   \(_ :: Proxy s) -> return $ listenerConv $
-<<<<<<< HEAD
     \_ __peerId conv ->
-    whenJustM (recv conv) $ \(withLimitedLength @s -> msg@MempoolMsg{..}) -> do
-      let _ = mempoolCatchType proxy msg
-      processMessage () "Mempool" mmTag verifyMempoolTag $ do
-          res <- handleMempool mmTag
-          case nonEmpty res of
-              Nothing -> logDebug $ sformat
-                  ("We don't have mempool data "%build) mmTag
-              Just xs -> do
-                  logDebug $ sformat ("We have mempool data "%build) mmTag
-                  mapM_ (send conv . constructInvMsg mmTag) xs
-=======
-    \_ __peerId ConversationActions{..} ->
-    whenJustM recv $ \(withLimitedLength @s -> msg@MempoolMsg) -> do
+    whenJustM (recv conv) $ \(withLimitedLength @s -> msg@MempoolMsg) -> do
       let _ = msg `asProxyTypeOf` mmP
       res <- handleMempool
       case nonEmpty res of
@@ -157,8 +127,7 @@
                   ("We don't have mempool data "%shown) (typeRep tagP)
           Just xs -> do
               logDebug $ sformat ("We have mempool data "%shown) (typeRep tagP)
-              mapM_ (send . InvMsg) xs
->>>>>>> 01c7dd3d
+              mapM_ (send conv . InvMsg) xs
   where
     mmP = (const Proxy :: Proxy tag -> Proxy (MempoolMsg tag)) tagP
 
@@ -227,73 +196,6 @@
      , RelayWorkMode m
      , MonadGStateCore m
      )
-<<<<<<< HEAD
-  => RelayProxy key tag contents -> m ([ListenerSpec m], OutSpecs)
-relayListeners proxy =
-    mergeLs <$> sequence
-        [handleReqL proxy, handleMempoolL proxy, invDataListener]
-  where
-    invDataListener = reifyMsgLimit (Proxy @(InvOrData tag key contents)) $
-      \(_ :: Proxy s) -> return $ listenerConv $ \_ __peerId
-        (conv :: (ConversationActions
-                                  (ReqMsg key tag)
-                                  (SmartLimit s (InvOrData tag key contents))
-                                  m)
-        ) -> do
-            inv' <- recv conv
-            whenJust (withLimitedLength <$> inv') $ expectInv $
-                \inv@InvMsg{..} -> do
-                    useful <- handleInvL proxy inv
-                    whenJust useful $ \ne -> do
-                        send conv $ ReqMsg imTag ne
-                        dt' <- recv conv
-                        whenJust (withLimitedLength <$> dt') $ expectData $
-                            \dt -> handleDataL proxy dt
-
-relayStubListeners
-    :: ( WithLogger m
-       , Bi (InvMsg key tag)
-       , Bi (ReqMsg key tag)
-       , Bi (MempoolMsg tag)
-       , Bi (DataMsg contents)
-       , Message (InvOrData tag key contents)
-       , Message (ReqMsg key tag)
-       , Message (MempoolMsg tag)
-       )
-    => RelayProxy key tag contents -> ([ListenerSpec m], OutSpecs)
-relayStubListeners p = mergeLs
-    [ stubListenerConv $ invDataMsgProxy p
-    , stubListenerConv $ reqMsgProxy p
-    , stubListenerConv $ mempoolMsgProxy p
-    ]
-
--- For stub listeners (e.g. reqMsgProxy), the first parameter in the Proxy is
--- “what the listener listens to” and the second is “what the listener sends
--- back”.
-
-invCatchType :: RelayProxy key tag contents -> InvMsg key tag -> ()
-invCatchType _ _ = ()
-
-reqCatchType :: RelayProxy key tag contents -> ReqMsg key tag -> ()
-reqCatchType _ _ = ()
-reqMsgProxy :: RelayProxy key tag contents
-            -> Proxy (ReqMsg key tag, InvOrData tag key contents)
-reqMsgProxy _ = Proxy
-
-mempoolCatchType :: RelayProxy key tag contents -> MempoolMsg tag -> ()
-mempoolCatchType _ _ = ()
-mempoolMsgProxy :: RelayProxy key tag contents
-                -> Proxy (MempoolMsg tag, InvOrData tag key contents)
-mempoolMsgProxy _ = Proxy
-
-dataCatchType :: RelayProxy key tag contents -> DataMsg contents -> ()
-dataCatchType _ _ = ()
-
-invDataMsgProxy :: RelayProxy key tag contents
-                -> Proxy (InvOrData tag key contents, ReqMsg key tag)
-invDataMsgProxy _ = Proxy
-
-=======
   => Relay m -> m ([ListenerSpec m], OutSpecs)
 relayListeners (InvReqData mP irdP@InvReqDataParams{..}) =
     (fmap mergeLs . sequence) $
@@ -315,21 +217,20 @@
   -> m (ListenerSpec m, OutSpecs)
 invDataListener InvReqDataParams{..} = reifyMsgLimit (Proxy @(InvOrData key contents)) $
   \(_ :: Proxy s) -> return $ listenerConv $ \_ __peerId
-    (ConversationActions{..}::(ConversationActions
+    (conv ::(ConversationActions
                               (ReqMsg key)
                               (SmartLimit s (InvOrData key contents))
                               m)
     ) -> do
-        inv' <- recv
+        inv' <- recv conv
         whenJust (withLimitedLength <$> inv') $ expectInv $
             \InvMsg{..} -> do
                 useful <- handleInvDo handleInv imKey
                 whenJust useful $ \ne -> do
-                    send $ ReqMsg ne
-                    dt' <- recv
+                    send conv $ ReqMsg ne
+                    dt' <- recv conv
                     whenJust (withLimitedLength <$> dt') $ expectData $
                         \DataMsg{..} -> handleDataDo contentsToKey handleData dmContents
->>>>>>> 01c7dd3d
 
 addToRelayQueue
     :: forall key contents m.
@@ -367,24 +268,13 @@
         forever $ atomically (readTBQueue queue) >>= \case
             SomeInvMsg i@(Left (InvMsg{..})) -> do
                 logDebug $ sformat
-<<<<<<< HEAD
-                    ("Propagation data with key: "%build%
-                     " and tag: "%build) imKey imTag
+                    ("Propagation data with key: "%build) imKey
                 converseToNeighbors sendActions $ \__node -> pure $ Conversation $ convHandler i
-=======
-                    ("Propagation data with key: "%build) imKey
-                converseToNeighbors sendActions (convHandler i)
->>>>>>> 01c7dd3d
             SomeInvMsg (Right _) ->
                 logWarning $ "DataMsg is contains in inv propagation queue"
 
     convHandler
-<<<<<<< HEAD
-        :: InvOrData tag1 key1 contents1
-=======
         :: InvOrData key1 contents1
-        -> NodeId
->>>>>>> 01c7dd3d
         -> ConversationActions
              (InvOrData key1 contents1) (ReqMsg key1) m
         -> m ()
@@ -446,17 +336,10 @@
        , Bi (InvOrData key contents)
        , Bi (ReqMsg key)
        )
-<<<<<<< HEAD
-    => Text -> SendActions m -> tag -> id -> contents -> m ()
-invReqDataFlowNeighbors what sendActions tag id dt = handleAll handleE $
-    reifyMsgLimit (Proxy @(ReqMsg id tag)) $ \lim -> do
-        converseToNeighbors sendActions (pure . Conversation . invReqDataFlowDo what tag id dt lim)
-=======
     => Text -> SendActions m -> key -> contents -> m ()
 invReqDataFlowNeighbors what sendActions key dt = handleAll handleE $
     reifyMsgLimit (Proxy @(ReqMsg key)) $ \lim -> do
-        converseToNeighbors sendActions (invReqDataFlowDo what key dt lim)
->>>>>>> 01c7dd3d
+        converseToNeighbors sendActions (pure . Conversation . invReqDataFlowDo what key dt lim)
   where
     handleE e = logWarning $
         sformat ("Error sending "%stext%", key = "%build%" to neighbors: "%shown) what key e
@@ -471,17 +354,10 @@
        , MinRelayWorkMode m
        , MonadGStateCore m
        )
-<<<<<<< HEAD
-    => Text -> SendActions m -> NodeId -> tag -> id -> contents -> m ()
-invReqDataFlow what sendActions addr tag id dt = handleAll handleE $
-    reifyMsgLimit (Proxy @(ReqMsg id tag)) $ \lim ->
-        withConnectionTo sendActions addr (const (pure $ Conversation $ invReqDataFlowDo what tag id dt lim addr))
-=======
     => Text -> SendActions m -> NodeId -> key -> contents -> m ()
 invReqDataFlow what sendActions addr key dt = handleAll handleE $
     reifyMsgLimit (Proxy @(ReqMsg key)) $ \lim ->
-        withConnectionTo sendActions addr (const (invReqDataFlowDo what key dt lim addr))
->>>>>>> 01c7dd3d
+        withConnectionTo sendActions addr (const (pure $ Conversation $ invReqDataFlowDo what key dt lim addr))
   where
     handleE e = logWarning $
         sformat ("Error sending "%stext%", key = "%build%" to "%shown%": "%shown) what key addr e
