name:                cardano-sl-infra
<<<<<<< HEAD
version:             1.3.2
=======
version:             2.0.0
>>>>>>> 6a133448
synopsis:            Cardano SL - infrastructural
description:         Cardano SL - infrastructural
license:             MIT
license-file:        LICENSE
author:              Serokell
maintainer:          hi@serokell.io
copyright:           2016 IOHK
category:            Currency
build-type:          Simple
extra-source-files:  README.md
cabal-version:       >=1.10

library
  exposed-modules:
                        -- Diffusion layer
                        Pos.Infra.Diffusion.Transport.TCP
                        Pos.Infra.Diffusion.Types
                        Pos.Infra.Diffusion.Subscription.Common
                        Pos.Infra.Diffusion.Subscription.Dns
                        Pos.Infra.Diffusion.Subscription.Dht
                        Pos.Infra.Diffusion.Subscription.Status
                        Pos.Infra.Diffusion.Subscription.Subscriber

                        -- Reporting
                        Pos.Infra.Reporting
                        Pos.Infra.Reporting.Ekg
                        Pos.Infra.Reporting.Exceptions
                        Pos.Infra.Reporting.Health.Types
                        Pos.Infra.Reporting.Http
                        Pos.Infra.Reporting.Methods
                        Pos.Infra.Reporting.NodeInfo
                        Pos.Infra.Reporting.Statsd
                        Pos.Infra.Reporting.Wlog

                        -- StateLock
                        Pos.Infra.StateLock

                        -- Slotting
                        Pos.Infra.Slotting
                        Pos.Infra.Slotting.Class
                        Pos.Infra.Slotting.Impl
                        Pos.Infra.Slotting.Impl.Simple
                        Pos.Infra.Slotting.Impl.Util
                        Pos.Infra.Slotting.Types
                        Pos.Infra.Slotting.Error
                        Pos.Infra.Slotting.Util

                        -- Pos.Infra.DHT
                        Pos.Infra.DHT
                        Pos.Infra.DHT.Constants
                        Pos.Infra.DHT.Model
                        Pos.Infra.DHT.Model.Types
                        Pos.Infra.DHT.Real
                        Pos.Infra.DHT.Real.Real
                        Pos.Infra.DHT.Real.Types
                        Pos.Infra.DHT.Real.Param
                        Pos.Infra.DHT.Real.CLI
                        Pos.Infra.DHT.Workers

                        -- Pos.Infra.Communication
                        Pos.Infra.Communication.Constants
                        Pos.Infra.Communication.Types.Protocol
                        Pos.Infra.Communication.Types.Relay
                        Pos.Infra.Communication.BiP
                        Pos.Infra.Communication.Limits.Instances
                        Pos.Infra.Communication.Listener
                        Pos.Infra.Communication.Protocol
                        Pos.Infra.Communication.Specs
                        Pos.Infra.Communication.Relay
                        Pos.Infra.Communication.Relay.Class
                        Pos.Infra.Communication.Relay.Logic
                        Pos.Infra.Communication.Relay.Types
                        Pos.Infra.Communication.Relay.Util

                        -- Fault injection
                        Pos.Infra.InjectFail

                        -- Health Checks
                        Pos.Infra.HealthCheck.Route53

                        -- Network topology
                        Pos.Infra.Network.DnsDomains
                        Pos.Infra.Network.Policy
                        Pos.Infra.Network.Types
                        Pos.Infra.Network.Yaml
                        Pos.Infra.Network.CLI

                        -- Recovery
                        Pos.Infra.Recovery.Info
                        Pos.Infra.Recovery.Types

                        -- Pos.Infra.Shutdown
                        Pos.Infra.Shutdown
                        Pos.Infra.Shutdown.Class
                        Pos.Infra.Shutdown.Logic
                        Pos.Infra.Shutdown.Types

                        -- Statistics
                        Pos.Infra.Statistics
                        Pos.Infra.Statistics.Ekg
                        Pos.Infra.Statistics.Statsd

                        -- Pos.Infra.Binary
                        Pos.Infra.Binary
                        Pos.Infra.Binary.DHTModel

                        -- Pos.Util
                        Pos.Infra.Util.JsonLog.Events
                        Pos.Infra.Util.LogSafe
                        Pos.Infra.Util.Monitor
                        Pos.Infra.Util.TimeLimit
                        Pos.Infra.Util.TimeWarp


  other-modules:        Paths_cardano_sl_infra

  build-depends:        aeson
                      , async
                      , base
                      , parsec
                      , base64-bytestring
                      , bytestring
                      , cardano-sl-binary
                      , cardano-sl-chain
                      , cardano-sl-core
                      , cardano-sl-crypto
                      , cardano-sl-db
                      , cardano-sl-networking
                      , cardano-sl-util
                      , cardano-report-server >= 0.4.5
                      , clock
                      , conduit
                      , containers
                      , directory
                      , dns
                      , ekg-core
                      , ekg-statsd
                      , ekg-wai
                      , ether >= 0.5
                      , exceptions
                      , filepath
                      , formatting
                      , hashable
                      , http-client
                      , http-client-tls
                      , iproute
                      , kademlia
                      , lens
                      , mtl
                      , network-info
                      , network-transport
                      , network-transport-tcp
                      , lzma-conduit
                      , optparse-applicative
                      , safe-exceptions
                      , serokell-util >= 0.1.3.4
                      , stm
                      , tar
                      , time
                      , tagged
                      , text
                      , time-units
                      , network-transport
                      , universum
                      , unliftio
                      , unordered-containers
                      , yaml

  if !os(windows)
    exposed-modules:   Pos.Infra.Util.SigHandler
    build-depends:     unix

  hs-source-dirs:      src
  default-language:    Haskell2010

  default-extensions:  DeriveDataTypeable
                       DeriveGeneric
                       GeneralizedNewtypeDeriving
                       StandaloneDeriving
                       FlexibleContexts
                       FlexibleInstances
                       MultiParamTypeClasses
                       FunctionalDependencies
                       DefaultSignatures
                       NoImplicitPrelude
                       OverloadedStrings
                       TypeApplications
                       TupleSections
                       ViewPatterns
                       LambdaCase
                       MultiWayIf
                       ConstraintKinds
                       UndecidableInstances
                       BangPatterns
                       TemplateHaskell
                       ScopedTypeVariables
                       MonadFailDesugaring

  ghc-options:         -Wall
                       -O2

  build-tools: cpphs >= 1.19
  ghc-options: -pgmP cpphs -optP --cpp

test-suite infra-test
  main-is:          test.hs
  hs-source-dirs:   test
  default-language: Haskell2010
  type:             exitcode-stdio-1.0

  other-modules:    Spec
                    Test.Pos.Infra.Arbitrary
                    Test.Pos.Infra.Arbitrary.Communication
                    Test.Pos.Infra.Arbitrary.Slotting
                    Test.Pos.Infra.Arbitrary.Ssc
                    Test.Pos.Infra.Arbitrary.Txp
                    Test.Pos.Infra.Arbitrary.Update
                    Test.Pos.Infra.Bi
                    Test.Pos.Infra.Diffusion.Subscription.StatusSpec
                    Test.Pos.Infra.Diffusion.Subscription.SubscriptionSpec
                    Test.Pos.Infra.Gen
                    Test.Pos.Infra.Json

  build-depends:    QuickCheck
                  , async
                  , base
                  , bytestring
                  , cardano-sl-binary-test
                  , cardano-sl-chain
                  , cardano-sl-chain-test
                  , cardano-sl-core
                  , cardano-sl-core-test
                  , cardano-sl-crypto
                  , cardano-sl-crypto-test
                  , cardano-sl-infra
                  , cardano-sl-networking
                  , cardano-sl-util-test
                  , containers
                  , dns
                  , generic-arbitrary
                  , hedgehog
                  , hspec
                  , iproute
                  , kademlia
                  , universum

  ghc-options:         -Wall
                       -O2
                       -threaded

  default-extensions:  NoImplicitPrelude<|MERGE_RESOLUTION|>--- conflicted
+++ resolved
@@ -1,9 +1,5 @@
 name:                cardano-sl-infra
-<<<<<<< HEAD
-version:             1.3.2
-=======
 version:             2.0.0
->>>>>>> 6a133448
 synopsis:            Cardano SL - infrastructural
 description:         Cardano SL - infrastructural
 license:             MIT
