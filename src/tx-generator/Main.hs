{-# LANGUAGE ScopedTypeVariables #-}

module Main where

<<<<<<< HEAD
import           Control.TimeWarp.Logging (logInfo)
import           Control.TimeWarp.Timed   (for, ms, wait)
import           Data.Aeson               (encode)
import qualified Data.ByteString.Lazy     as LBS
import qualified Data.HashMap.Strict      as M
import           Data.IORef               (modifyIORef, newIORef, readIORef)
import           Data.List                ((!!))
import           Data.Monoid              ((<>))
import           Data.Time.Clock.POSIX    (getPOSIXTime)
import           Formatting               (float, int, sformat, (%))
import           Options.Applicative      (Parser, ParserInfo, auto, execParser, fullDesc,
                                           help, helper, info, long, many, metavar,
                                           option, progDesc, short, switch, value)
import           Universum                hiding ((<>))

import           Pos.CLI                  (dhtNodeParser)
import           Pos.Crypto               (hash, sign, unsafeHash)
import           Pos.DHT                  (DHTNode, DHTNodeType (..), dhtAddr,
                                           discoverPeers)
import           Pos.Genesis              (genesisAddresses, genesisSecretKeys)
import           Pos.Launcher             (BaseParams (..), LoggingParams (..),
                                           NodeParams (..), bracketDHTInstance,
                                           runRealMode, submitTxRaw)
import           Pos.Ssc.GodTossing       (SscGodTossing, genesisVssKeyPairs)
import           Pos.Statistics           (getNoStatsT)
import           Pos.Types                (Tx (..), TxIn (..), TxOut (..))
import           Pos.Util.JsonLog         ()
import           Serokell.Util.OptParse   (fromParsec)
=======
import           Control.TimeWarp.Timed (for, ms, wait)
import           Data.Aeson             (encode)
import qualified Data.ByteString.Lazy   as LBS
import qualified Data.HashMap.Strict    as M
import           Data.IORef             (modifyIORef, newIORef, readIORef)
import           Data.List              ((!!))
import           Data.Monoid            ((<>))
import           Data.Time.Clock.POSIX  (getPOSIXTime)
import           Formatting             (float, int, sformat, (%))
import           Options.Applicative    (Parser, ParserInfo, auto, execParser, fullDesc,
                                         help, helper, info, long, many, metavar, option,
                                         progDesc, short, switch, value)
import           System.Wlog            (logInfo)
import           Universum              hiding ((<>))

import           Pos.CLI                (dhtNodeParser)
import           Pos.Crypto             (hash, sign, unsafeHash)
import           Pos.DHT                (DHTNode, DHTNodeType (..), dhtAddr,
                                         discoverPeers)
import           Pos.Genesis            (genesisAddresses, genesisSecretKeys)
import           Pos.Launcher           (BaseParams (..), LoggingParams (..),
                                         NodeParams (..), bracketDHTInstance, runRealMode,
                                         submitTxRaw)
import           Pos.Ssc.DynamicState   (genesisVssKeyPairs)
import           Pos.Ssc.DynamicState   (SscDynamicState)
import           Pos.Statistics         (getNoStatsT)
import           Pos.Types              (Tx (..), TxIn (..), TxOut (..))
import           Pos.Util.JsonLog       ()
import           Serokell.Util.OptParse (fromParsec)
>>>>>>> 7d768eb8

data GenOptions = GenOptions
    { goGenesisIdx         :: !Word       -- ^ Index in genesis key pairs.
    -- , goRemoteAddr  :: !NetworkAddress -- ^ Remote node address
    , goDHTPeers           :: ![DHTNode]  -- ^ Initial DHT nodes
    , goRoundDuration      :: !Double     -- ^ Number of seconds per round
    , goTxFrom             :: !Int        -- ^ Start from UTXO transaction #x
    , goInitBalance        :: !Int        -- ^ Total coins in init utxo per address
    , goTPSs               :: ![Double]   -- ^ TPS rate
    , goDhtExplicitInitial :: !Bool
    , goLogConfig          :: !(Maybe FilePath)
    , goLogsPrefix         :: !(Maybe FilePath)
    }

optionsParser :: Parser GenOptions
optionsParser = GenOptions
    <$> option auto
            (short 'i'
          <> long "index"
          <> metavar "INT"
          <> help "Index in list of genesis key pairs")
    -- <*> option (fromParsec addrParser)
    --         (long "peer"
    --       <> metavar "HOST:PORT"
    --       <> help "Node address to ZERG RUSH")
    <*> many (option (fromParsec dhtNodeParser) $
             long "peer"
          <> metavar "HOST:PORT/HOST_ID"
          <> help "Initial DHT peer (may be many)")
    <*> option auto
            (short 'd'
          <> long "round-duration"
          <> help "Duration of one testing round")
    <*> option auto
            (long "tx-from-n"
          <> value 0
          <> help "From which transaction in utxo to start")
    <*> option auto
            (short 'k'
          <> long "init-money"
          <> help "How many coins node has in the beginning")
    <*> many (option auto $
             short 't'
          <> long "tps"
          <> metavar "DOUBLE"
          <> help "TPS (transactions per second)")
    <*> switch
        (long "explicit-initial" <>
         help
             "Explicitely contact to initial peers as to neighbors (even if they appeared offline once)")
    <*> optional (option auto $
                 long "log-config"
              <> metavar "FILEPATH"
              <> help "Path to logger configuration")
    <*> optional (option auto $
                 long "logs-prefix"
              <> metavar "FILEPATH"
              <> help "Prefix to logger output path")


optsInfo :: ParserInfo GenOptions
optsInfo = info (helper <*> optionsParser) $
    fullDesc `mappend` progDesc "Stupid transaction generator"

txChain :: Int -> [Tx]
txChain i = genChain $ unsafeHash addr
    where
      addr = genesisAddresses !! i
      secretKey = genesisSecretKeys !! i
      genChain txInHash =
          let txOutValue = 1
              txInIndex = 0
              txOutputs = [TxOut { txOutAddress = addr, ..}]
              txInputs = [TxIn { txInSig = sign secretKey (txInHash, txInIndex, txOutputs), .. }]
              resultTransaction = Tx {..}
          in resultTransaction : genChain (hash resultTransaction)

main :: IO ()
main = do
    GenOptions {..} <- execParser optsInfo

    let i = fromIntegral goGenesisIdx
        logParams =
            LoggingParams
            { lpRunnerTag     = "tx-gen"
            , lpHandlerPrefix = goLogsPrefix
            , lpConfigPath    = goLogConfig
            }
        baseParams =
            BaseParams
            { bpLoggingParams      = logParams
            , bpPort               = 24962 + fromIntegral i
            , bpDHTPeers           = goDHTPeers
            , bpDHTKeyOrType       = Right DHTClient
            , bpDHTExplicitInitial = goDhtExplicitInitial
            }
        params =
            NodeParams
            { npDbPath      = Nothing
            , npRebuildDb   = False
            , npSystemStart = 1477706355381569 --arbitrary value
            , npSecretKey   = genesisSecretKeys !! i
            , npVssKeyPair  = genesisVssKeyPairs !! i
            , npBaseParams  = baseParams
            , npCustomUtxo  = Nothing
            , npTimeLord    = False
            , npJLFile      = Nothing
            }
        getPosixMs = round . (*1000) <$> liftIO getPOSIXTime
        totalRounds = length goTPSs

    leftTxs <- newIORef $ zip [0..] $ txChain i

    bracketDHTInstance baseParams $ \inst -> do
        runRealMode @SscGodTossing inst params [] $ getNoStatsT $ do
            logInfo "TX GEN RUSHING"
            peers <- discoverPeers DHTFull

            let na = dhtAddr <$> peers

            forM_ (zip [1..] goTPSs) $ \(roundNum :: Int, goTPS) -> do
                logInfo $ sformat ("Round "%int%" from "%int%": TPS "%float)
                    roundNum totalRounds goTPS

                transactions <- liftIO $ readIORef leftTxs
                let tpsDelta = round $ 1000 / goTPS
                    txNum = round $ goRoundDuration * goTPS

                liftIO $ modifyIORef leftTxs (drop txNum)

                beginT <- getPosixMs
                resMap <- foldM
                    (\curmap (idx :: Int, transaction) -> do
                        startT <- getPosixMs

                        logInfo $ sformat ("Sending transaction #"%int) idx
                        submitTxRaw na transaction

                        -- sometimes nodes fail so we never write timestamps...
                        when (idx `mod` 271 == 0) $ void $ liftIO $ forkIO $
                            LBS.writeFile "timestampsTxSender.json" $
                                encode $ M.toList curmap

                        endT <- getPosixMs
                        let runDelta = endT - startT
                        wait $ for $ ms (max 0 $ tpsDelta - runDelta)

                        -- we dump microseconds to be consistent with JSON log
                        pure $ M.insert (pretty $ hash transaction) (startT * 1000) curmap)
                    (M.empty :: M.HashMap Text Int) -- TxId Int
                    (take txNum transactions)

                finishT <- getPosixMs

                let globalTime, realTPS :: Double
                    globalTime = (fromIntegral (finishT - beginT)) / 1000
                    realTPS = (fromIntegral txNum) / globalTime

                putText "----------------------------------------"
                putText "wrote json to ./timestampsTxSender.json"
                liftIO $ LBS.writeFile "timestampsTxSender.json" $
                    encode $ M.toList resMap
                putText $ "Sending transactions took (s): " <> show globalTime
                putText $ "So real tps was: " <> show realTPS<|MERGE_RESOLUTION|>--- conflicted
+++ resolved
@@ -2,36 +2,6 @@
 
 module Main where
 
-<<<<<<< HEAD
-import           Control.TimeWarp.Logging (logInfo)
-import           Control.TimeWarp.Timed   (for, ms, wait)
-import           Data.Aeson               (encode)
-import qualified Data.ByteString.Lazy     as LBS
-import qualified Data.HashMap.Strict      as M
-import           Data.IORef               (modifyIORef, newIORef, readIORef)
-import           Data.List                ((!!))
-import           Data.Monoid              ((<>))
-import           Data.Time.Clock.POSIX    (getPOSIXTime)
-import           Formatting               (float, int, sformat, (%))
-import           Options.Applicative      (Parser, ParserInfo, auto, execParser, fullDesc,
-                                           help, helper, info, long, many, metavar,
-                                           option, progDesc, short, switch, value)
-import           Universum                hiding ((<>))
-
-import           Pos.CLI                  (dhtNodeParser)
-import           Pos.Crypto               (hash, sign, unsafeHash)
-import           Pos.DHT                  (DHTNode, DHTNodeType (..), dhtAddr,
-                                           discoverPeers)
-import           Pos.Genesis              (genesisAddresses, genesisSecretKeys)
-import           Pos.Launcher             (BaseParams (..), LoggingParams (..),
-                                           NodeParams (..), bracketDHTInstance,
-                                           runRealMode, submitTxRaw)
-import           Pos.Ssc.GodTossing       (SscGodTossing, genesisVssKeyPairs)
-import           Pos.Statistics           (getNoStatsT)
-import           Pos.Types                (Tx (..), TxIn (..), TxOut (..))
-import           Pos.Util.JsonLog         ()
-import           Serokell.Util.OptParse   (fromParsec)
-=======
 import           Control.TimeWarp.Timed (for, ms, wait)
 import           Data.Aeson             (encode)
 import qualified Data.ByteString.Lazy   as LBS
@@ -55,13 +25,11 @@
 import           Pos.Launcher           (BaseParams (..), LoggingParams (..),
                                          NodeParams (..), bracketDHTInstance, runRealMode,
                                          submitTxRaw)
-import           Pos.Ssc.DynamicState   (genesisVssKeyPairs)
-import           Pos.Ssc.DynamicState   (SscDynamicState)
+import           Pos.Ssc.GodTossing     (SscGodTossing, genesisVssKeyPairs)
 import           Pos.Statistics         (getNoStatsT)
 import           Pos.Types              (Tx (..), TxIn (..), TxOut (..))
 import           Pos.Util.JsonLog       ()
 import           Serokell.Util.OptParse (fromParsec)
->>>>>>> 7d768eb8
 
 data GenOptions = GenOptions
     { goGenesisIdx         :: !Word       -- ^ Index in genesis key pairs.
