--- conflicted
+++ resolved
@@ -53,13 +53,9 @@
        -- * LRU
        , clearLRU
 
-<<<<<<< HEAD
-       -- * Binar serialization
+       -- * Binary serialization
+       , AsBinary (..)
        , AsBinaryClass (..)
-=======
-       , AsBinary (..)
-       , Serialized (..)
->>>>>>> 66bb7543
        , deserializeM
 
        -- * Instances
@@ -378,18 +374,6 @@
 -- Deserialized wrapper
 ----------------------------------------------------------------------------
 
-<<<<<<< HEAD
-class Bi b => AsBinaryClass a b where
-    serialize :: a -> b
-    deserialize :: b -> Either [Char] a
-
-deserializeM :: (AsBinaryClass a b, MonadFail m) => b -> m a
-deserializeM = either fail return . deserialize
-
-instance (AsBinaryClass a c, AsBinaryClass b d) => AsBinaryClass (a, b) (c, d) where
-    serialize (a, b) = (serialize a, serialize b)
-    deserialize (c, d) = (,) <$> deserialize c <*> deserialize d
-=======
 -- | See `Pos.Crypto.SerTypes` for details on this types
 
 newtype AsBinary a = AsBinary
@@ -400,10 +384,9 @@
     getCopy = contain $ AsBinary <$> safeGet
     putCopy = contain . safePut . getAsBinary
 
-class Serialized a where
+class AsBinaryClass a where
   serialize :: a -> AsBinary a
   deserialize :: AsBinary a -> Either [Char] a
 
-deserializeM :: (Serialized a, MonadFail m) => AsBinary a -> m a
-deserializeM = either fail return . deserialize
->>>>>>> 66bb7543
+deserializeM :: (AsBinaryClass a, MonadFail m) => AsBinary a -> m a
+deserializeM = either fail return . deserialize