-- | High-level scenarios which can be launched.

module Pos.Launcher.Scenario
       ( runNode
       , initSemaphore
       , initLrc
       ) where

import           Control.Concurrent.MVar (putMVar)
import           Formatting              (build, sformat, (%))
import           Mockable                (currentTime, delay, for, fork, sleepForever)
import           Node                    (SendActions)
import           System.Wlog             (logError, logInfo)
import           Universum

import           Pos.Communication       (BiP)
import           Pos.Constants           (k)
import           Pos.Context             (NodeContext (..), getNodeContext,
                                          ncPubKeyAddress, ncPublicKey)
import qualified Pos.DB.GState           as GS
<<<<<<< HEAD
import           Pos.NewDHT.Model        (DHTNodeType (DHTFull), discoverPeers)
import           Pos.Slotting            (getCurrentSlot)
=======
import qualified Pos.DB.Lrc              as LrcDB
import           Pos.DHT.Model           (DHTNodeType (DHTFull), discoverPeers)
>>>>>>> 3da74808
import           Pos.Ssc.Class           (SscConstraint)
import           Pos.Types               (Timestamp (Timestamp), addressHash)
import           Pos.Util                (inAssertMode)
import           Pos.Worker              (runWorkers)
import           Pos.WorkMode            (NewWorkMode)

-- | Run full node in any WorkMode.
runNode :: (SscConstraint ssc, NewWorkMode ssc m) => [m ()] -> SendActions BiP m -> m ()
runNode plugins sendActions = do
    inAssertMode $ logInfo "Assert mode on"
    pk <- ncPublicKey <$> getNodeContext
    addr <- ncPubKeyAddress <$> getNodeContext
    let pkHash = addressHash pk
    logInfo $ sformat ("My public key is: "%build%
                       ", address: "%build%
                       ", pk hash: "%build) pk addr pkHash
    peers <- discoverPeers DHTFull
    logInfo $ sformat ("Known peers: " % build) peers

    initSemaphore
    initLrc
    waitSystemStart
    runWorkers sendActions
    mapM_ fork plugins
    sleepForever

-- Sanity check in case start time is in future (may happen if clocks
-- are not accurately synchronized, for example).
waitSystemStart :: NewWorkMode ssc m => m ()
waitSystemStart = do
    Timestamp start <- ncSystemStart <$> getNodeContext
    cur <- currentTime
    when (cur < start) $ delay (for (start - cur))

initSemaphore :: (NewWorkMode ssc m) => m ()
initSemaphore = do
    semaphore <- ncBlkSemaphore <$> getNodeContext
    unlessM
        (liftIO $ isEmptyMVar semaphore)
        (logError "ncBlkSemaphore is not empty at the very beginning")
    tip <- GS.getTip
    liftIO $ putMVar semaphore tip

initLrc :: NewWorkMode ssc m => m ()
initLrc = do
    lrcSync <- ncLrcSync <$> getNodeContext
    liftIO . putMVar lrcSync =<< LrcDB.getEpoch<|MERGE_RESOLUTION|>--- conflicted
+++ resolved
@@ -18,13 +18,8 @@
 import           Pos.Context             (NodeContext (..), getNodeContext,
                                           ncPubKeyAddress, ncPublicKey)
 import qualified Pos.DB.GState           as GS
-<<<<<<< HEAD
+import qualified Pos.DB.Lrc              as LrcDB
 import           Pos.NewDHT.Model        (DHTNodeType (DHTFull), discoverPeers)
-import           Pos.Slotting            (getCurrentSlot)
-=======
-import qualified Pos.DB.Lrc              as LrcDB
-import           Pos.DHT.Model           (DHTNodeType (DHTFull), discoverPeers)
->>>>>>> 3da74808
 import           Pos.Ssc.Class           (SscConstraint)
 import           Pos.Types               (Timestamp (Timestamp), addressHash)
 import           Pos.Util                (inAssertMode)
