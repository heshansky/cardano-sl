--- conflicted
+++ resolved
@@ -89,13 +89,8 @@
 newtype NoStatsT m a = NoStatsT
     { getNoStatsT :: m a
     } deriving (Functor, Applicative, Monad, MonadTimed, MonadThrow, MonadCatch,
-<<<<<<< HEAD
                MonadMask, MonadIO, MonadDB ssc, WithNamedLogger, MonadDialog p,
-               MonadDHT, MonadMessageDHT, MonadResponse, MonadSlots, WithDefaultMsgHeader,
-=======
-               MonadMask, MonadIO, MonadDB, WithNamedLogger, MonadDialog p,
                MonadDHT, MonadMessageDHT, MonadSlots, WithDefaultMsgHeader,
->>>>>>> 6dff8009
                MonadJL)
 
 instance MonadTransfer m => MonadTransfer (NoStatsT m) where
@@ -121,13 +116,8 @@
 newtype StatsT m a = StatsT
     { getStatsT :: m a
     } deriving (Functor, Applicative, Monad, MonadTimed, MonadThrow, MonadCatch,
-<<<<<<< HEAD
                MonadMask, MonadIO, MonadDB ssc, WithNamedLogger, MonadDialog p,
-               MonadDHT, MonadMessageDHT, MonadResponse, MonadSlots, WithDefaultMsgHeader,
-=======
-               MonadMask, MonadIO, MonadDB, WithNamedLogger, MonadDialog p,
                MonadDHT, MonadMessageDHT, MonadSlots, WithDefaultMsgHeader,
->>>>>>> 6dff8009
                MonadJL)
 
 instance MonadTransfer m => MonadTransfer (StatsT m) where
