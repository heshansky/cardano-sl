--- conflicted
+++ resolved
@@ -25,42 +25,6 @@
 import           System.Wlog                (logInfo)
 import           Universum
 
-<<<<<<< HEAD
-import           Pos.Crypto                      (SecretKey, toPublic, whData)
-import           Pos.Communication.Types         (MutSocketState, newMutSocketState)
-import           Pos.DHT.Model                   (DHTPacking, dhtAddr, getKnownPeers)
-import           Pos.DHT.Real                    (KademliaDHTContext, getKademliaDHTCtx,
-                                                  runKademliaDHTRaw)
-import           Pos.Genesis                     (genesisSecretKeys)
-import           Pos.Launcher                    (runOurDialog)
-#ifdef WITH_ROCKS
-import qualified Pos.Modern.DB                   as Modern
-import qualified Pos.Modern.Txp.Holder           as Modern
-import qualified Pos.Modern.Ssc.Holder           as Modern
-import qualified Pos.Modern.Txp.Storage.UtxoView as Modern
-#endif
-import           Pos.Context                     (ContextHolder, NodeContext,
-                                                  getNodeContext, runContextHolder)
-import           Pos.Ssc.Class                   (SscConstraint)
-import           Pos.Ssc.LocalData               (SscLDImpl, runSscLDImpl)
-import qualified Pos.State                       as St
-import           Pos.Txp.LocalData               (TxLocalData, getTxLocalData,
-                                                  setTxLocalData)
-import           Pos.Types                       (Address, Coin (Coin), Tx, TxOut (..),
-                                                  addressF, coinF, decodeTextAddress,
-                                                  makePubKeyAddress)
-import           Pos.Wallet.KeyStorage           (KeyData, MonadKeys (..), newSecretKey,
-                                                  runKeyStorageRaw)
-import           Pos.Wallet.Tx                   (getBalance, getTxHistory, submitTx)
-import           Pos.Wallet.WalletMode           (WalletRealMode)
-import           Pos.Wallet.Web.Api              (WalletApi, walletApi)
-import           Pos.Wallet.Web.State            (MonadWalletWebDB (..), WalletState,
-                                                  WalletWebDB, closeState, openState,
-                                                  runWalletWebDB)
-import           Pos.Web.Server                  (serveImpl)
-import           Pos.Wallet.Web.ClientTypes      (addressToCAddress, CAddress)
-import           Pos.WorkMode                    (TxLDImpl, runTxLDImpl)
-=======
 import           Pos.Communication          (newMutSocketState)
 import           Pos.Crypto                 (SecretKey, toPublic, whData)
 import           Pos.DHT.Model              (DHTPacking, dhtAddr, getKnownPeers)
@@ -87,7 +51,6 @@
 import           Pos.Wallet.Web.State       (MonadWalletWebDB (..), WalletState,
                                              WalletWebDB, closeState, getWalletWebState,
                                              openState, runWalletWebDB)
->>>>>>> e3a8bd01
 
 ----------------------------------------------------------------------------
 -- Top level functionality
@@ -106,25 +69,6 @@
 -- Servant infrastructure
 ----------------------------------------------------------------------------
 
-<<<<<<< HEAD
-type WebHandler ssc = WalletWebDB (WalletRealMode ssc)
-type SubKademlia ssc = (
-#ifdef WITH_ROCKS
-               Modern.TxpLDHolder ssc (
-                   Modern.SscHolder ssc (
-#endif
-                       TxLDImpl (
-                           SscLDImpl ssc (
-                               ContextHolder ssc (
-#ifdef WITH_ROCKS
-                                   Modern.DBHolder ssc (
-#endif
-                                       St.DBHolder ssc (Dialog DHTPacking
-                                            (Transfer (MutSocketState ssc)))))))
-#ifdef WITH_ROCKS
-                       )))
-#endif
-=======
 type WebHandler = WalletWebDB WalletRealMode
 type SubKademlia = KeyStorage
                    (WalletDB
@@ -132,7 +76,6 @@
                      (Dialog DHTPacking (Transfer SState))))
 
 type MainWalletState = WS.WalletState
->>>>>>> e3a8bd01
 
 convertHandler
     :: KademliaDHTContext SubKademlia
@@ -144,23 +87,8 @@
     -> Handler a
 convertHandler kctx wc mws kd ws handler =
     liftIO (runOurDialog newMutSocketState "wallet-api" .
-<<<<<<< HEAD
-            St.runDBHolder ns .
-#ifdef WITH_ROCKS
-            Modern.runDBHolder modernDB .
-#endif
-            runContextHolder nc .
-            runSscLDImpl .
-            runTxLDImpl .
-#ifdef WITH_ROCKS
-            flip Modern.runSscHolder notImplemented . -- load mpc data from blocks (from rocksdb) here
-            flip Modern.runTxpLDHolderUV (Modern.createFromDB . Modern._utxoDB $ modernDB) .
-#endif
-            runKademliaDHTRaw kctx .
-=======
             runContextHolder wc .
             runWalletDB mws .
->>>>>>> e3a8bd01
             flip runKeyStorageRaw kd .
             runKademliaDHTRaw kctx .
             runWalletWebDB ws $
