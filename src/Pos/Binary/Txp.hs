-- | Binary serialization of Txp types

module Pos.Binary.Txp () where

import           Data.Binary.Get    (getWord8, label)
import           Data.Binary.Put    (putByteString, putWord8)
import           Data.List.NonEmpty (nonEmpty)
import           Formatting         (int, sformat, (%))
import           Universum          hiding (putByteString)

import           Pos.Binary.Class   (Bi (..), UnsignedVarInt (..), getRemainingByteString,
                                     getWithLength, putWithLength)
import           Pos.Binary.Core    ()
<<<<<<< HEAD
import           Pos.Binary.Merkle  ()
=======
>>>>>>> dd5a7de9
import qualified Pos.Txp.Core.Types as T

instance Bi T.TxIn where
    put (T.TxIn hash index) = put hash >> put (UnsignedVarInt index)
    get = label "TxIn" $ T.TxIn <$> get <*> (getUnsignedVarInt <$> get)

instance Bi T.TxOut where
    put (T.TxOut addr coin) = put addr >> put coin
    get = label "TxOut" $ T.TxOut <$> get <*> get

instance Bi T.Tx where
    put (T.UnsafeTx ins outs attrs) = put ins >> put outs >> put attrs
    get = label "Tx" $ do
        ins <- get
        outs <- get
        attrs <- get
        T.mkTx ins outs attrs

instance Bi T.TxInWitness where
    put (T.PkWitness key sig) = do
        putWord8 0
        putWithLength (put key >> put sig)
    put (T.ScriptWitness val red) = do
        putWord8 1
        putWithLength (put val >> put red)
    put (T.RedeemWitness key sig) = do
        putWord8 2
        putWithLength (put key >> put sig)
    put (T.UnknownWitnessType t bs) = do
        putWord8 t
        putWithLength (putByteString bs)
    get = label "TxInWitness" $ do
        tag <- getWord8
        case tag of
            0 -> getWithLength (T.PkWitness <$> get <*> get)
            1 -> getWithLength (T.ScriptWitness <$> get <*> get)
            2 -> getWithLength (T.RedeemWitness <$> get <*> get)
            t -> getWithLength (T.UnknownWitnessType t <$>
                                getRemainingByteString)

instance Bi T.TxDistribution where
    put (T.TxDistribution ds) =
        put $
        if all null ds
            then Left (UnsignedVarInt (length ds))
            else Right ds
    get = label "TxDistribution" $ T.TxDistribution <$> parseDistribution
      where
        parseDistribution =
            get >>= \case
                Left (UnsignedVarInt n) ->
                    maybe (fail "get@TxDistribution: empty distribution") pure $
                    nonEmpty $ replicate n []
                Right ds -> pure ds

instance Bi T.TxProof where
    put (T.TxProof {..}) = do
        put (UnsignedVarInt txpNumber)
        put txpRoot
        put txpWitnessesHash
    get = T.TxProof <$> (getUnsignedVarInt <$> get) <*> get <*> get

instance Bi T.TxPayload where
    put (T.TxPayload {..}) = do
        put _txpTxs
        put _txpWitnesses
        put _txpDistributions
    get = do
        _txpTxs <- get
        _txpWitnesses <- get
        _txpDistributions <- get
        let lenTxs    = length _txpTxs
            lenWit    = length _txpWitnesses
            lenDistrs = length _txpDistributions
        when (lenTxs /= lenWit) $ fail $ toString $
            sformat ("get@(Body MainBlockchain): "%
                     "size of txs tree ("%int%") /= "%
                     "length of witness list ("%int%")")
                    lenTxs lenWit
        when (lenTxs /= lenDistrs) $ fail $ toString $
            sformat ("get@(Body MainBlockchain): "%
                     "size of txs tree ("%int%") /= "%
                     "length of address distrs list ("%int%")")
                    lenTxs lenDistrs
        for_ (zip3 [0 :: Int ..] (toList _txpTxs) _txpDistributions) $
            \(i, tx, ds) -> do
                let lenOut = length (T._txOutputs tx)
                    lenDist = length (T.getTxDistribution ds)
                when (lenOut /= lenDist) $ fail $ toString $
                    sformat ("get@(Body MainBlockchain): "%
                             "amount of outputs ("%int%") of tx "%
                             "#"%int%" /= amount of distributions "%
                             "for this tx ("%int%")")
                            lenOut i lenDist
        return T.TxPayload {..}<|MERGE_RESOLUTION|>--- conflicted
+++ resolved
@@ -11,10 +11,7 @@
 import           Pos.Binary.Class   (Bi (..), UnsignedVarInt (..), getRemainingByteString,
                                      getWithLength, putWithLength)
 import           Pos.Binary.Core    ()
-<<<<<<< HEAD
 import           Pos.Binary.Merkle  ()
-=======
->>>>>>> dd5a7de9
 import qualified Pos.Txp.Core.Types as T
 
 instance Bi T.TxIn where
