-- | Framework for Inv/Req/Dat message handling

{-# LANGUAGE Rank2Types          #-}
{-# LANGUAGE ScopedTypeVariables #-}

module Pos.Communication.Relay
       ( Relay (..)
       , InvMsg (..)
       , ReqMsg (..)
       , DataMsg (..)
       , relayListeners
       , relayStubListeners
       , relayWorkers
       , RelayProxy (..)
       , InvOrData

       , invReqDataFlow
       ) where

import           Control.Concurrent.STM        (isFullTBQueue, readTBQueue, writeTBQueue)
import qualified Data.List.NonEmpty            as NE
import           Formatting                    (build, sformat, shown, stext, (%))
import           Mockable                      (Mockable, Throw, handleAll, throw, throw)
import           Node.Message                  (Message)
import           Serokell.Util.Text            (listJson)
import           Serokell.Util.Verify          (VerificationRes (..))
import           System.Wlog                   (WithLogger, logDebug, logError, logInfo,
                                                logWarning)
import           Universum

import           Pos.Binary.Class              (Bi (..))
import           Pos.Communication.Message     (MessagePart)
import           Pos.Communication.Protocol    (ConversationActions (..), ListenerSpec,
                                                NOP, OutSpecs, SendActions (..),
                                                WorkerSpec, listenerConv, mergeLs, worker)
import           Pos.Communication.Specs       (allOutSpecs)
import           Pos.Communication.Types.Relay (DataMsg (..), InvMsg (..), InvOrData,
                                                ReqMsg (..))
import           Pos.Communication.Util        (stubListenerConv)
import           Pos.Context                   (NodeContext (..), SomeInvMsg (..),
                                                WithNodeContext (getNodeContext),
                                                ncPropagation)
import           Pos.DHT.Model                 (DHTNode)
import           Pos.DHT.Model.Class           (MonadDHT (..))
import           Pos.DHT.Model.Neighbors       (converseToNeighbors, converseToNode)
import           Pos.WorkMode                  (MinWorkMode, WorkMode)

-- | Typeclass for general Inv/Req/Dat framework. It describes monads,
-- that store data described by tag, where "key" stands for node
-- identifier.
class ( Buildable tag
      , Buildable contents
      , Buildable key
      , Typeable tag
      , Typeable contents
      , Typeable key
      , Message (InvOrData tag key contents)
      , Message (ReqMsg key tag)
<<<<<<< HEAD
=======
      , Message (DataMsg contents)
>>>>>>> 5e348eab
      ) => Relay m tag key contents
      | tag -> contents, contents -> tag, contents -> key, tag -> key where
    -- | Converts data to tag. Tag returned in monad `m`
    -- for only type matching reason (multiparam type classes are tricky)
    contentsToTag :: contents -> m tag

    -- | Same for key. Sometime contents has key inside already, so
    -- it's redundant to double-pass it everywhere.
    contentsToKey :: contents -> m key

    verifyInvTag :: tag -> m VerificationRes
    verifyReqTag :: tag -> m VerificationRes
    verifyDataContents :: contents -> m VerificationRes

    -- | Handle inv msg and return whether it's useful or not
    handleInv :: tag -> key -> m Bool

    -- | Handle req msg and return (Just data) in case requested data can be provided
    handleReq :: tag -> key -> m (Maybe contents)

    -- | Handle data msg and return True if message is to be propagated
    handleData :: contents -> m Bool

data RelayProxy key tag contents = RelayProxy

data RelayError = UnexpectedInv
                | UnexpectedData
                | InvalidPropagationElement
  deriving (Generic, Show)

instance Exception RelayError

-- Returns useful keys.
handleInvL
    :: ( Bi (InvMsg key tag)
       , Bi (ReqMsg key tag)
       , Relay m tag key contents
       , MinWorkMode m
       -- [CSL-659] remove after rewriting to conv
       , Bi NOP
       , Message NOP
       )
    => RelayProxy key tag contents
    -> InvMsg key tag
    -> m [key]
handleInvL proxy msg@(InvMsg{..}) =
    processMessage [] "Inventory" imTag verifyInvTag $ do
        let _ = invCatchType proxy msg
        res <- zip (toList imKeys) <$> mapM (handleInv imTag) (toList imKeys)
        let useful = filterSecond identity res
            useless = filterSecond not res
        when (not $ null useless) $
            logDebug $ sformat
              ("Ignoring inv "%build%" for keys "%listJson%", because they're useless")
              imTag useless
        pure useful

handleReqL
<<<<<<< HEAD
    :: forall key tag contents m .
       ( Bi (ReqMsg key tag)
       , Bi (InvOrData tag key contents)
=======
    :: ( Bi (ReqMsg key tag)
       , Bi (DataMsg contents)
>>>>>>> 5e348eab
       , Relay m tag key contents
       , MinWorkMode m
       -- [CSL-659] remove after rewriting to conv
       , Bi NOP
       , Message NOP
       )
    => RelayProxy key tag contents
    -> (ListenerSpec m, OutSpecs)
handleReqL proxy = listenerConv $
  \_ __peerId ConversationActions{..} ->
    whenJustM recv $ \msg@(ReqMsg {..}) -> do
      let _ = reqCatchType proxy msg
      processMessage () "Request" rmTag verifyReqTag $ do
          res <- zip (toList rmKeys) <$> mapM (handleReq rmTag) (toList rmKeys)
          let noDataAddrs = filterSecond isNothing res
              datas = catMaybes $ map snd res
          when (not $ null noDataAddrs) $
              logDebug $ sformat
                  ("No data "%build%" for keys "%listJson)
                  rmTag noDataAddrs
<<<<<<< HEAD
          mapM_ (send . constructDataMsg) datas
=======
          mapM_ ((sendTo sendActions peerId) . DataMsg) datas
>>>>>>> 5e348eab
  where
    constructDataMsg :: (contents, key) -> InvOrData tag key contents
    constructDataMsg = Right . uncurry DataMsg

-- Returns True if we should propagate.
handleDataL
<<<<<<< HEAD
      :: forall tag key contents ssc m .
      ( Bi (InvMsg key tag)
      , Bi (ReqMsg key tag)
      , Bi (DataMsg key contents)
      , MonadDHT m
      , MessagePart tag
      , MessagePart contents
      , Relay m tag key contents
      , WorkMode ssc m
      -- [CSL-659] remove after rewriting to conv
      , Bi NOP
      , Message NOP
      )
    => RelayProxy key tag contents
    -> DataMsg key contents
    -> m ()
handleDataL proxy msg@(DataMsg {..}) =
    processMessage () "Data" dmContents verifyDataContents $ do
        let _ = dataCatchType proxy msg
        ifM (handleData dmContents dmKey)
            handleDataLDo $
                logDebug $ sformat
                    ("Ignoring data "%build%" for key "%build) dmContents dmKey
=======
    :: ( Bi (DataMsg contents)
       , Bi (InvMsg key tag)
       , MonadDHT m
       , Relay m tag key contents
       , WorkMode ssc m
       -- [CSL-659] remove after rewriting to conv
       , Bi NOP
       , Message NOP
       )
    => RelayProxy key tag contents
    -> (ListenerSpec m, OutSpecs)
handleDataL proxy = listenerOneMsg outSpecs $
  \_ _ sendActions msg@(DataMsg {..}) -> do
      key <- contentsToKey dmContents
      let _ = dataCatchType proxy msg
          handleDataLDo = do
              shouldPropagate <- ncPropagation <$> getNodeContext
              if shouldPropagate then do
                  logInfo $ sformat
                      ("Adopted data "%build%" "%
                       "for key "%build%", propagating...")
                      dmContents key
                  tag <- contentsToTag dmContents
                  sendToNeighbors sendActions $ InvMsg tag (one key)
              else do
                  logInfo $ sformat
                      ("Adopted data "%build%" for "%
                       "key "%build%", no propagation")
                      dmContents key
      processMessage "Data" dmContents verifyDataContents $
          ifM (handleData dmContents)
              handleDataLDo $
              logDebug $ sformat
                  ("Ignoring data "%build%" for key "%build)
                  dmContents key
>>>>>>> 5e348eab
  where
    handleDataLDo = do
        shouldPropagate <- ncPropagation <$> getNodeContext
        if shouldPropagate then do
            tag <- contentsToTag dmContents
            let inv :: InvOrData tag key contents
                inv = Left $ InvMsg tag (one dmKey)
            addToRelayQueue inv
            logInfo $ sformat
                ("Adopted data "%build%" "%
                  "for key "%build%", data has been pushed to propagation queue...")
                dmContents dmKey
        else
            logInfo $ sformat
                ("Adopted data "%build%" for "%
                  "key "%build%", no propagation")
                dmContents dmKey

<<<<<<< HEAD
processMessage
  :: (Buildable param, WithLogger m)
  => a -> Text -> param -> (param -> m VerificationRes) -> m a -> m a
processMessage defaultRes name param verifier action = do
    verRes <- verifier param
    case verRes of
      VerSuccess -> action
      VerFailure reasons ->
          defaultRes <$
              logWarning (sformat
                ("Wrong "%stext%": invalid "%build%": "%listJson)
                name param reasons)
=======
invCatchType :: RelayProxy key tag contents -> InvMsg key tag -> ()
invCatchType _ _ = ()
invMsgProxy :: RelayProxy key tag contents -> Proxy (InvMsg key tag)
invMsgProxy _ = Proxy

reqCatchType :: RelayProxy key tag contents -> ReqMsg key tag -> ()
reqCatchType _ _ = ()
reqMsgProxy :: RelayProxy key tag contents -> Proxy (ReqMsg key tag)
reqMsgProxy _ = Proxy

dataCatchType :: RelayProxy key tag contents -> DataMsg contents -> ()
dataCatchType _ _ = ()
dataMsgProxy :: RelayProxy key tag contents -> Proxy (DataMsg contents)
dataMsgProxy _ = Proxy
>>>>>>> 5e348eab

relayListeners
  :: ( MonadDHT m
     , Bi (InvMsg key tag)
     , Bi (ReqMsg key tag)
<<<<<<< HEAD
     , Bi (DataMsg key contents)
     , Bi (InvOrData tag key contents)
     , MessagePart contents
     , MessagePart tag
=======
     , Bi (DataMsg contents)
>>>>>>> 5e348eab
     , Relay m tag key contents
     , Mockable Throw m
     , WithLogger m
     , WorkMode ssc m
       -- [CSL-659] remove after rewriting to conv
     , Bi NOP
     , Message NOP
     )
  => RelayProxy key tag contents -> ([ListenerSpec m], OutSpecs)
relayListeners proxy = mergeLs [handleReqL proxy, invDataListener]
  where
    invDataListener = listenerConv $ \_ __peerId
        (ConversationActions{..}::(ConversationActions
                                     (ReqMsg key tag)
                                     (InvOrData tag key contents)
                                     m)
        ) ->
            whenJustM recv $ expectLeft $ \inv@InvMsg{..} -> do
                useful <- handleInvL proxy inv
                whenJust (NE.nonEmpty useful) $ \ne -> do
                    send $ ReqMsg imTag ne
                    whenJustM recv $ expectRight $ \dt@DataMsg{..} -> handleDataL proxy dt

    expectLeft call (Left msg) = call msg
    expectLeft _ (Right _)     = throw UnexpectedData

    expectRight _ (Left _)       = throw UnexpectedInv
    expectRight call (Right msg) = call msg


relayStubListeners
    :: ( WithLogger m
       , Bi (InvMsg key tag)
       , Bi (ReqMsg key tag)
<<<<<<< HEAD
       , Bi (DataMsg key contents)
       , Message (InvOrData tag key contents)
       , Message (ReqMsg key tag)
=======
       , Bi (DataMsg contents)
       , Message (InvMsg key tag)
       , Message (ReqMsg key tag)
       , Message (DataMsg contents)
>>>>>>> 5e348eab
       )
    => RelayProxy key tag contents -> ([ListenerSpec m], OutSpecs)
relayStubListeners p = mergeLs
    [ stubListenerConv $ invDataMsgProxy p
    , stubListenerConv $ reqMsgProxy p
    ]

filterSecond :: (b -> Bool) -> [(a,b)] -> [a]
filterSecond predicate = map fst . filter (predicate . snd)


invCatchType :: RelayProxy key tag contents -> InvMsg key tag -> ()
invCatchType _ _ = ()

reqCatchType :: RelayProxy key tag contents -> ReqMsg key tag -> ()
reqCatchType _ _ = ()
reqMsgProxy :: RelayProxy key tag contents
            -> Proxy (InvOrData tag key contents, ReqMsg key tag)
reqMsgProxy _ = Proxy

dataCatchType :: RelayProxy key tag contents -> DataMsg key contents -> ()
dataCatchType _ _ = ()

invDataMsgProxy :: RelayProxy key tag contents
                -> Proxy (ReqMsg key tag, InvOrData tag key contents)
invDataMsgProxy _ = Proxy


addToRelayQueue :: forall tag key contents ssc m .
                ( Bi (InvOrData tag key contents)
                , Bi (ReqMsg key tag)
                , Message (InvOrData tag key contents)
                , Message (ReqMsg key tag)
                , Buildable tag, Buildable key
                , WorkMode ssc m, Bi NOP, Message NOP)
                => InvOrData tag key contents -> m ()
addToRelayQueue inv = do
    queue <- ncInvPropagationQueue <$> getNodeContext
    isFull <- atomically $ isFullTBQueue queue
    if isFull then
        logWarning $ "Propagation queue is full, no propagation"
    else
        atomically $ writeTBQueue queue (SomeInvMsg inv)

relayWorkers :: forall ssc m .
             ( Mockable Throw m
             , WorkMode ssc m
             , Bi NOP, Message NOP)
             => ([WorkerSpec m], OutSpecs)
relayWorkers = first (:[]) $ worker allOutSpecs $
  \sendActions -> handleAll handleWE $ do
    queue <- ncInvPropagationQueue <$> getNodeContext
    forever $ do
        inv <- atomically $ readTBQueue queue
        case inv of
            SomeInvMsg (i@(Left (InvMsg{..}))) -> do
                logDebug $
                    sformat ("Propagation data with keys: "%listJson%" and tag: "%build) imKeys imTag
                converseToNeighbors sendActions (convHandler i)
            SomeInvMsg (Right _) -> throw InvalidPropagationElement
  where
    convHandler inv __peerId
        (ConversationActions{..}::
        (ConversationActions (InvOrData tag1 key1 contents1) (ReqMsg key1 tag1) m)) = send inv
    handleWE e = do
        logError $ sformat ("relayWorker: error caught "%shown) e
        throw e

----------------------------------------------------------------------------
-- Helpers for Communication.Methods
----------------------------------------------------------------------------

invReqDataFlow :: ( Message (InvOrData tag id contents)
                  , Message (ReqMsg id tag)
                  , Buildable id
                  , MinWorkMode m
                  , Bi tag, Bi id
                  , Bi (InvOrData tag id contents)
                  , Bi (ReqMsg id tag))
               => Text -> SendActions m -> DHTNode -> tag -> id -> contents -> m ()
invReqDataFlow what sendActions addr tag id dt = handleAll handleE $
    converseToNode sendActions addr convHandler
  where
    convHandler _
      ca@(ConversationActions{..}::(ConversationActions (InvOrData tag id contents) (ReqMsg id tag)) m) = do
        send $ Left $ InvMsg tag (one id)
        recv >>= maybe (handleE ("node didn't reply by ReqMsg"::Text)) (replyByData ca)
    replyByData ca (ReqMsg _ _) = do
      send ca $ Right $ DataMsg dt id
    handleE e =
      logWarning $
        sformat ("Error sending"%stext%", id = "%build%" to "%shown%": "%shown) what id addr e<|MERGE_RESOLUTION|>--- conflicted
+++ resolved
@@ -56,10 +56,6 @@
       , Typeable key
       , Message (InvOrData tag key contents)
       , Message (ReqMsg key tag)
-<<<<<<< HEAD
-=======
-      , Message (DataMsg contents)
->>>>>>> 5e348eab
       ) => Relay m tag key contents
       | tag -> contents, contents -> tag, contents -> key, tag -> key where
     -- | Converts data to tag. Tag returned in monad `m`
@@ -108,24 +104,24 @@
 handleInvL proxy msg@(InvMsg{..}) =
     processMessage [] "Inventory" imTag verifyInvTag $ do
         let _ = invCatchType proxy msg
-        res <- zip (toList imKeys) <$> mapM (handleInv imTag) (toList imKeys)
-        let useful = filterSecond identity res
-            useless = filterSecond not res
-        when (not $ null useless) $
-            logDebug $ sformat
-              ("Ignoring inv "%build%" for keys "%listJson%", because they're useless")
-              imTag useless
-        pure useful
+         -- TODO remove this msg when InvMsg datatype will contain only one key
+        when (NE.length imKeys /= 1) $
+            logWarning $ "InvMsg constains more than one key, we'll handle only first"
+        let imKey = imKeys NE.!! 0
+        invRes <- handleInv imTag imKey
+        if invRes then
+            [imKey] <$ logDebug (sformat
+              ("We'll request data "%build%" for key "%build%", because it's useful")
+              imTag imKey)
+        else
+            [] <$ logDebug (sformat
+              ("Ignoring inv "%build%" for key "%build%", because it's useless")
+              imTag imKey)
 
 handleReqL
-<<<<<<< HEAD
     :: forall key tag contents m .
        ( Bi (ReqMsg key tag)
        , Bi (InvOrData tag key contents)
-=======
-    :: ( Bi (ReqMsg key tag)
-       , Bi (DataMsg contents)
->>>>>>> 5e348eab
        , Relay m tag key contents
        , MinWorkMode m
        -- [CSL-659] remove after rewriting to conv
@@ -139,29 +135,27 @@
     whenJustM recv $ \msg@(ReqMsg {..}) -> do
       let _ = reqCatchType proxy msg
       processMessage () "Request" rmTag verifyReqTag $ do
-          res <- zip (toList rmKeys) <$> mapM (handleReq rmTag) (toList rmKeys)
-          let noDataAddrs = filterSecond isNothing res
-              datas = catMaybes $ map snd res
-          when (not $ null noDataAddrs) $
-              logDebug $ sformat
-                  ("No data "%build%" for keys "%listJson)
-                  rmTag noDataAddrs
-<<<<<<< HEAD
-          mapM_ (send . constructDataMsg) datas
-=======
-          mapM_ ((sendTo sendActions peerId) . DataMsg) datas
->>>>>>> 5e348eab
-  where
-    constructDataMsg :: (contents, key) -> InvOrData tag key contents
-    constructDataMsg = Right . uncurry DataMsg
+          -- TODO remove this msg when InvMsg datatype will contain only one key
+          when (NE.length rmKeys /= 1) $
+              logWarning $ "ReqMsg constains more than one key, we'll handle only first"
+          let rmKey = rmKeys NE.!! 0
+          dtMB <- handleReq rmTag rmKey
+          case dtMB of
+              Nothing ->
+                  logDebug $ sformat ("We don't have data "%build%" for key "%build) rmTag rmKey
+              Just dt -> do
+                  logDebug $ sformat ("We have data "%build%" for key "%build) rmTag rmKey
+                  send $ constructDataMsg dt
+  where
+    constructDataMsg :: contents -> InvOrData tag key contents
+    constructDataMsg = Right . DataMsg
 
 -- Returns True if we should propagate.
 handleDataL
-<<<<<<< HEAD
       :: forall tag key contents ssc m .
       ( Bi (InvMsg key tag)
       , Bi (ReqMsg key tag)
-      , Bi (DataMsg key contents)
+      , Bi (DataMsg contents)
       , MonadDHT m
       , MessagePart tag
       , MessagePart contents
@@ -172,54 +166,18 @@
       , Message NOP
       )
     => RelayProxy key tag contents
-    -> DataMsg key contents
+    -> DataMsg contents
     -> m ()
 handleDataL proxy msg@(DataMsg {..}) =
     processMessage () "Data" dmContents verifyDataContents $ do
         let _ = dataCatchType proxy msg
-        ifM (handleData dmContents dmKey)
-            handleDataLDo $
+        dmKey <- contentsToKey dmContents
+        ifM (handleData dmContents)
+            (handleDataLDo dmKey) $
                 logDebug $ sformat
                     ("Ignoring data "%build%" for key "%build) dmContents dmKey
-=======
-    :: ( Bi (DataMsg contents)
-       , Bi (InvMsg key tag)
-       , MonadDHT m
-       , Relay m tag key contents
-       , WorkMode ssc m
-       -- [CSL-659] remove after rewriting to conv
-       , Bi NOP
-       , Message NOP
-       )
-    => RelayProxy key tag contents
-    -> (ListenerSpec m, OutSpecs)
-handleDataL proxy = listenerOneMsg outSpecs $
-  \_ _ sendActions msg@(DataMsg {..}) -> do
-      key <- contentsToKey dmContents
-      let _ = dataCatchType proxy msg
-          handleDataLDo = do
-              shouldPropagate <- ncPropagation <$> getNodeContext
-              if shouldPropagate then do
-                  logInfo $ sformat
-                      ("Adopted data "%build%" "%
-                       "for key "%build%", propagating...")
-                      dmContents key
-                  tag <- contentsToTag dmContents
-                  sendToNeighbors sendActions $ InvMsg tag (one key)
-              else do
-                  logInfo $ sformat
-                      ("Adopted data "%build%" for "%
-                       "key "%build%", no propagation")
-                      dmContents key
-      processMessage "Data" dmContents verifyDataContents $
-          ifM (handleData dmContents)
-              handleDataLDo $
-              logDebug $ sformat
-                  ("Ignoring data "%build%" for key "%build)
-                  dmContents key
->>>>>>> 5e348eab
-  where
-    handleDataLDo = do
+  where
+    handleDataLDo dmKey = do
         shouldPropagate <- ncPropagation <$> getNodeContext
         if shouldPropagate then do
             tag <- contentsToTag dmContents
@@ -236,7 +194,6 @@
                   "key "%build%", no propagation")
                 dmContents dmKey
 
-<<<<<<< HEAD
 processMessage
   :: (Buildable param, WithLogger m)
   => a -> Text -> param -> (param -> m VerificationRes) -> m a -> m a
@@ -249,35 +206,15 @@
               logWarning (sformat
                 ("Wrong "%stext%": invalid "%build%": "%listJson)
                 name param reasons)
-=======
-invCatchType :: RelayProxy key tag contents -> InvMsg key tag -> ()
-invCatchType _ _ = ()
-invMsgProxy :: RelayProxy key tag contents -> Proxy (InvMsg key tag)
-invMsgProxy _ = Proxy
-
-reqCatchType :: RelayProxy key tag contents -> ReqMsg key tag -> ()
-reqCatchType _ _ = ()
-reqMsgProxy :: RelayProxy key tag contents -> Proxy (ReqMsg key tag)
-reqMsgProxy _ = Proxy
-
-dataCatchType :: RelayProxy key tag contents -> DataMsg contents -> ()
-dataCatchType _ _ = ()
-dataMsgProxy :: RelayProxy key tag contents -> Proxy (DataMsg contents)
-dataMsgProxy _ = Proxy
->>>>>>> 5e348eab
 
 relayListeners
   :: ( MonadDHT m
      , Bi (InvMsg key tag)
      , Bi (ReqMsg key tag)
-<<<<<<< HEAD
-     , Bi (DataMsg key contents)
+     , Bi (DataMsg contents)
      , Bi (InvOrData tag key contents)
      , MessagePart contents
      , MessagePart tag
-=======
-     , Bi (DataMsg contents)
->>>>>>> 5e348eab
      , Relay m tag key contents
      , Mockable Throw m
      , WithLogger m
@@ -299,7 +236,8 @@
                 useful <- handleInvL proxy inv
                 whenJust (NE.nonEmpty useful) $ \ne -> do
                     send $ ReqMsg imTag ne
-                    whenJustM recv $ expectRight $ \dt@DataMsg{..} -> handleDataL proxy dt
+                    whenJustM recv $ expectRight $
+                        \dt@DataMsg{..} -> handleDataL proxy dt
 
     expectLeft call (Left msg) = call msg
     expectLeft _ (Right _)     = throw UnexpectedData
@@ -312,16 +250,9 @@
     :: ( WithLogger m
        , Bi (InvMsg key tag)
        , Bi (ReqMsg key tag)
-<<<<<<< HEAD
-       , Bi (DataMsg key contents)
+       , Bi (DataMsg contents)
        , Message (InvOrData tag key contents)
        , Message (ReqMsg key tag)
-=======
-       , Bi (DataMsg contents)
-       , Message (InvMsg key tag)
-       , Message (ReqMsg key tag)
-       , Message (DataMsg contents)
->>>>>>> 5e348eab
        )
     => RelayProxy key tag contents -> ([ListenerSpec m], OutSpecs)
 relayStubListeners p = mergeLs
@@ -329,10 +260,6 @@
     , stubListenerConv $ reqMsgProxy p
     ]
 
-filterSecond :: (b -> Bool) -> [(a,b)] -> [a]
-filterSecond predicate = map fst . filter (predicate . snd)
-
-
 invCatchType :: RelayProxy key tag contents -> InvMsg key tag -> ()
 invCatchType _ _ = ()
 
@@ -342,7 +269,7 @@
             -> Proxy (InvOrData tag key contents, ReqMsg key tag)
 reqMsgProxy _ = Proxy
 
-dataCatchType :: RelayProxy key tag contents -> DataMsg key contents -> ()
+dataCatchType :: RelayProxy key tag contents -> DataMsg ontents -> ()
 dataCatchType _ _ = ()
 
 invDataMsgProxy :: RelayProxy key tag contents
@@ -410,7 +337,7 @@
         send $ Left $ InvMsg tag (one id)
         recv >>= maybe (handleE ("node didn't reply by ReqMsg"::Text)) (replyByData ca)
     replyByData ca (ReqMsg _ _) = do
-      send ca $ Right $ DataMsg dt id
+      send ca $ Right $ DataMsg dt
     handleE e =
       logWarning $
         sformat ("Error sending"%stext%", id = "%build%" to "%shown%": "%shown) what id addr e