{-# LANGUAGE FlexibleContexts      #-}
{-# LANGUAGE MultiParamTypeClasses #-}
{-# LANGUAGE TypeApplications      #-}

-- | Server which handles blocks.

module Pos.Communication.Server.Block
       ( blockListeners

       , handleBlock
       , handleBlockHeader
       , handleBlockRequest
       ) where

import           Control.TimeWarp.Logging (logDebug, logInfo, logNotice, logWarning)
import           Control.TimeWarp.Rpc     (BinaryP, MonadDialog)
import           Data.List.NonEmpty       (NonEmpty ((:|)))
import           Formatting               (build, int, sformat, stext, (%))
import           Serokell.Util            (VerificationRes (..), listJson)
import           Universum

<<<<<<< HEAD
import           Pos.Communication.Types    (RequestBlock (..), ResponseMode,
                                             SendBlock (..), SendBlockHeader (..))
import           Pos.Communication.Util     (modifyListenerLogger)
import           Pos.Crypto                 (hash)
import           Pos.DHT                    (ListenerDHT (..), replyToNode)
import           Pos.Slotting               (getCurrentSlot)
import           Pos.Ssc.DynamicState.Types (SscDynamicState)
import qualified Pos.State                  as St
import           Pos.Types                  (HeaderHash, headerHash)
import           Pos.WorkMode               (WorkMode)
=======
import           Pos.Communication.Types  (RequestBlock (..), ResponseMode,
                                           SendBlock (..), SendBlockHeader (..))
import           Pos.Communication.Util   (modifyListenerLogger)
import           Pos.Crypto               (hash)
import           Pos.DHT                  (ListenerDHT (..), replyToNode)
import           Pos.Slotting             (getCurrentSlot)
import           Pos.Ssc.DynamicState     (SscDynamicState)
import qualified Pos.State                as St
import           Pos.Statistics           (statlogReceivedBlock,
                                           statlogReceivedBlockHeader, statlogSentBlock)
import           Pos.Types                (HeaderHash, headerHash)
import           Pos.WorkMode             (WorkMode)
>>>>>>> b27e4d76

-- | Listeners for requests related to blocks processing.
blockListeners :: (MonadDialog BinaryP m, WorkMode m) => [ListenerDHT m]
blockListeners =
    map (modifyListenerLogger "block")
        [ ListenerDHT handleBlock
        , ListenerDHT handleBlockHeader
        , ListenerDHT handleBlockRequest
        ]

handleBlock :: ResponseMode m => SendBlock SscDynamicState -> m ()
handleBlock (SendBlock block) = do
    slotId <- getCurrentSlot
    pbr <- St.processBlock slotId block
    let blkHash :: HeaderHash SscDynamicState
        blkHash = headerHash block
    case pbr of
        St.PBRabort msg -> do
            let fmt =
                    "Block "%build%
                    " processing is aborted for the following reason: "%stext
            logWarning $ sformat fmt blkHash msg
        St.PBRgood (0, (_:|_)) -> logInfo $
            sformat ("Received block has been adopted: "%build) blkHash
        St.PBRgood (rollbacked, altChain) -> logNotice $
            sformat ("As a result of block processing rollback of "%int%
                     " blocks has been done and alternative chain has been adopted "%
                     listJson)
                     rollbacked (fmap headerHash altChain ::
                                        NonEmpty (HeaderHash SscDynamicState))
        St.PBRmore h -> do
            logInfo $ sformat
                ("After processing block "%build%", we need block "%build)
                blkHash h
            replyToNode $ RequestBlock h

handleBlockHeader
    :: ResponseMode m
    => SendBlockHeader SscDynamicState -> m ()
handleBlockHeader (SendBlockHeader header) = do
    whenM checkUsefulness $ replyToNode (RequestBlock h)
  where
    header' = Right header
    h = hash header'
    checkUsefulness = do
        slotId <- getCurrentSlot
        verRes <- St.mayBlockBeUseful slotId header
        case verRes of
            VerFailure errors -> do
                let fmt =
                        "Ignoring header with hash "%build%
                        " for the following reasons: "%listJson
                let msg = sformat fmt h errors
                False <$ logDebug msg
            VerSuccess -> do
                let fmt = "Block header " % build % " considered useful"
                    msg = sformat fmt h
                True <$ logDebug msg

handleBlockRequest
    :: ResponseMode m
    => RequestBlock SscDynamicState -> m ()
handleBlockRequest (RequestBlock h) = do
    logDebug $ sformat ("Block "%build%" is requested") h
    maybe logNotFound sendBlockBack =<< St.getBlock h
  where
    logNotFound = logWarning $ sformat ("Block "%build%" wasn't found") h
    sendBlockBack block = do
        logDebug $ sformat ("Sending block "%build%" in reply") h
        replyToNode $ SendBlock block<|MERGE_RESOLUTION|>--- conflicted
+++ resolved
@@ -19,18 +19,6 @@
 import           Serokell.Util            (VerificationRes (..), listJson)
 import           Universum
 
-<<<<<<< HEAD
-import           Pos.Communication.Types    (RequestBlock (..), ResponseMode,
-                                             SendBlock (..), SendBlockHeader (..))
-import           Pos.Communication.Util     (modifyListenerLogger)
-import           Pos.Crypto                 (hash)
-import           Pos.DHT                    (ListenerDHT (..), replyToNode)
-import           Pos.Slotting               (getCurrentSlot)
-import           Pos.Ssc.DynamicState.Types (SscDynamicState)
-import qualified Pos.State                  as St
-import           Pos.Types                  (HeaderHash, headerHash)
-import           Pos.WorkMode               (WorkMode)
-=======
 import           Pos.Communication.Types  (RequestBlock (..), ResponseMode,
                                            SendBlock (..), SendBlockHeader (..))
 import           Pos.Communication.Util   (modifyListenerLogger)
@@ -39,11 +27,9 @@
 import           Pos.Slotting             (getCurrentSlot)
 import           Pos.Ssc.DynamicState     (SscDynamicState)
 import qualified Pos.State                as St
-import           Pos.Statistics           (statlogReceivedBlock,
-                                           statlogReceivedBlockHeader, statlogSentBlock)
 import           Pos.Types                (HeaderHash, headerHash)
 import           Pos.WorkMode             (WorkMode)
->>>>>>> b27e4d76
+
 
 -- | Listeners for requests related to blocks processing.
 blockListeners :: (MonadDialog BinaryP m, WorkMode m) => [ListenerDHT m]
