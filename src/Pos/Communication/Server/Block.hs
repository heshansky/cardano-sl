{-# LANGUAGE AllowAmbiguousTypes   #-}
{-# LANGUAGE FlexibleContexts      #-}
{-# LANGUAGE MultiParamTypeClasses #-}
{-# LANGUAGE Rank2Types            #-}
{-# LANGUAGE ScopedTypeVariables   #-}

-- | Server which handles blocks.

module Pos.Communication.Server.Block
       ( blockListeners

       , handleBlock
       , handleBlockHeader
       , handleBlockRequest
       , handleBlockchainPartRequest
       ) where

import           Control.Lens              ((^.))
import qualified Data.HashMap.Strict       as HM
import qualified Data.HashSet              as HS
import           Data.List.NonEmpty        (NonEmpty ((:|)))
import qualified Data.List.NonEmpty        as NE
import           Data.Maybe                (fromJust)
import           Formatting                (bprint, build, int, sformat, stext, (%))
import           Serokell.Util             (VerificationRes (..), listJson,
                                            listJsonIndent)
import           System.Wlog               (logDebug, logError, logInfo, logNotice,
                                            logWarning)
import           Universum

import           Pos.Binary.Communication  ()
import           Pos.Communication.Methods (announceBlock)
import           Pos.Communication.Types   (RequestBlock (..), RequestBlockchainPart (..),
                                            ResponseMode, SendBlock (..),
                                            SendBlockHeader (..), SendBlockchainPart (..))
import           Pos.Crypto                (hash, shortHashF)
import           Pos.DHT                   (ListenerDHT (..), MonadDHTDialog, replyToNode)
import           Pos.Slotting              (getCurrentSlot)
import           Pos.Ssc.Class.LocalData   (sscApplyGlobalState)
import qualified Pos.State                 as St
import           Pos.Txp.LocalData         (getLocalTxs, txApplyHeadUtxo,
                                            txLocalDataRollback)
import           Pos.Types                 (HeaderHash, Tx, blockTxs, getBlockHeader,
                                            headerHash)
import           Pos.Util                  (inAssertMode)
import           Pos.Util.JsonLog          (jlAdoptedBlock, jlLog)
import           Pos.WorkMode              (SocketState, WorkMode)

-- | Listeners for requests related to blocks processing.
blockListeners
<<<<<<< HEAD
    :: (MonadDHTDialog SocketState m
       ,WorkMode ssc m
       ,Bi (SendBlock ssc)
       ,Bi (SendBlockHeader ssc)
       ,Bi (RequestBlock ssc)
       ,Bi (RequestBlockchainPart ssc)
       ,Bi (SendBlockchainPart ssc))
    => [ListenerDHT SocketState m]
=======
    :: (MonadUserDialog m, WorkMode ssc m)
    => [ListenerDHT m]
>>>>>>> 20845538
blockListeners =
    [ ListenerDHT handleBlock
    , ListenerDHT handleBlockHeader
    , ListenerDHT handleBlockRequest
    , ListenerDHT handleBlockchainPartRequest
    ]

-- | Handler 'SendBlock' event.
handleBlock
    :: forall ssc m.
       (ResponseMode ssc m)
    => SendBlock ssc -> m ()
handleBlock (SendBlock block) = do
    slotId <- getCurrentSlot
    localTxs <- HM.toList <$> getLocalTxs
    pbr <- St.processBlock localTxs slotId block
    let (globalChanged, toRollback) =
            case pbr of
                St.PBRgood (toRoll, _) -> (True, toRoll)
                _                      -> (False, 0)
    when globalChanged $ do --synchronize local data with global data
        sscApplyGlobalState =<< St.getGlobalMpcData
        txLocalDataRollback toRollback
        txApplyHeadUtxo =<< fromJust <$> St.getUtxoByDepth 0
    let blkHash = headerHash block
    case pbr of
        St.PBRabort msg -> do
            let fmt =
                    "Block " %build %
                    " processing is aborted for the following reason: " %stext
            logWarning $ sformat fmt blkHash msg
        St.PBRgood (0, (blkAdopted :| [])) -> do
            let adoptedBlkHash = headerHash blkAdopted
            jlLog $ jlAdoptedBlock blkAdopted
            logInfo $ sformat ("Received block has been adopted: " %build) adoptedBlkHash
        St.PBRgood (rollbacked, altChain) -> do
            logNotice $
                sformat
                    ("As a result of block processing, rollback" % " of " %int %
                     " blocks has been done and alternative" %
                     " chain has been adopted " %listJson)
                    rollbacked
                    (fmap headerHash altChain)
        St.PBRmore h -> do
            logInfo $
                sformat
                    ("After processing block " %build % ", we need block " %build)
                    blkHash
                    h
            replyToNode $ RequestBlock h
    propagateBlock pbr
    -- We assert that the chain is consistent – none of the transactions in a
    -- block are present in previous blocks. This is an expensive check and
    -- we only do it when asserts are turned on.
    inAssertMode $
        do let getTxs (Left _)    = mempty
               getTxs (Right blk) = HS.fromList . toList $ blk ^. blockTxs
           chain <- St.getBestChain
           let dups :: [(HeaderHash ssc, HashSet Tx)]
               dups = go mempty (reverse (toList chain))
                 where
                   go _txs [] = []
                   go txs (blk:blks) =
                       (headerHash blk, HS.intersection (getTxs blk) txs) :
                       go (txs <> getTxs blk) blks
           unless (all (null . snd) dups) $
               logError $
               sformat
                   ("transactions from some blocks are present in previous blocks;" %
                    " here's the whole blockchain from youngest to oldest block," %
                    " and duplicating transactions in those blocks: " %
                    listJsonIndent 2)
                   [ if null txs
                        then bprint shortHashF h
                        else bprint (shortHashF % ": " %listJsonIndent 4) h txs
                   | (h, txs) <- reverse dups ]

propagateBlock
    :: (WorkMode ssc m)
    => St.ProcessBlockRes ssc -> m ()
propagateBlock (St.PBRgood (_, blocks)) =
    either (const pass) announceBlock header
  where
    blk = NE.last blocks
    header = getBlockHeader blk
propagateBlock _ = pass

-- | Handle 'SendBlockHeader' message.
handleBlockHeader
    :: (ResponseMode ssc m)
    => SendBlockHeader ssc -> m ()
handleBlockHeader (SendBlockHeader header) =
    whenM checkUsefulness $ replyToNode (RequestBlock h)
  where
    header' = Right header
    h = hash header'
    checkUsefulness = do
        slotId <- getCurrentSlot
        verRes <- St.mayBlockBeUseful slotId header
        case verRes of
            VerFailure errors -> do
                let fmt =
                        "Ignoring header with hash "%build%
                        " for the following reasons: "%listJson
                let msg = sformat fmt h errors
                False <$ logDebug msg
            VerSuccess -> do
                let fmt = "Block header " % build % " considered useful"
                    msg = sformat fmt h
                True <$ logDebug msg

-- | Handle 'RequsetBlock' message.
handleBlockRequest
    :: (ResponseMode ssc m)
    => RequestBlock ssc -> m ()
handleBlockRequest (RequestBlock h) = do
    logDebug $ sformat ("Block " %build % " is requested") h
    maybe logNotFound sendBlockBack =<< St.getBlock h
  where
    logNotFound = logWarning $ sformat ("Block " %build % " wasn't found") h
    sendBlockBack block = do
        logDebug $ sformat ("Sending block " %build % " in reply") h
        replyToNode $ SendBlock block

-- | Handle 'RequestBlockchainPart' message
handleBlockchainPartRequest
    :: (ResponseMode ssc m)
    => RequestBlockchainPart ssc -> m ()
handleBlockchainPartRequest RequestBlockchainPart {..} = do
    logDebug $ sformat ("Blockchain part (range "%build%".."%build%
                        ", count "%build%" is requested")
        rbFromBlock rbUntilBlock rbCount
    either logErr sendChainPart =<< St.getChainPart rbFromBlock rbUntilBlock rbCount
  where
    logErr = logWarning . sformat ("Error while fetching part of blockchain: "%stext)
    sendChainPart cp = do
        let fstH = headerHash <$> head cp
            lc = length cp
        logDebug $ sformat ("Sending chain part of length "%int%
                            ", starting with "%build) lc fstH
        replyToNode $ SendBlockchainPart cp<|MERGE_RESOLUTION|>--- conflicted
+++ resolved
@@ -48,19 +48,8 @@
 
 -- | Listeners for requests related to blocks processing.
 blockListeners
-<<<<<<< HEAD
-    :: (MonadDHTDialog SocketState m
-       ,WorkMode ssc m
-       ,Bi (SendBlock ssc)
-       ,Bi (SendBlockHeader ssc)
-       ,Bi (RequestBlock ssc)
-       ,Bi (RequestBlockchainPart ssc)
-       ,Bi (SendBlockchainPart ssc))
+    :: (MonadDHTDialog SocketState m, WorkMode ssc m)
     => [ListenerDHT SocketState m]
-=======
-    :: (MonadUserDialog m, WorkMode ssc m)
-    => [ListenerDHT m]
->>>>>>> 20845538
 blockListeners =
     [ ListenerDHT handleBlock
     , ListenerDHT handleBlockHeader
