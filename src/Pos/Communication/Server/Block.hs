--- conflicted
+++ resolved
@@ -11,14 +11,12 @@
        , handleBlockRequest
        ) where
 
-<<<<<<< HEAD
-import           Control.TimeWarp.Logging   (logDebug, logInfo)
+import           Control.TimeWarp.Logging   (logDebug, logInfo, logWarning)
+import           Control.TimeWarp.Rpc       (BinaryP, MonadDialog)
 import           Formatting                 (build, sformat, stext, (%))
-import           Pos.DHT                    (ListenerDHT (..), replyToNode)
 import           Serokell.Util              (VerificationRes (..), listBuilderJSON)
 import           Universum
 
-import           Control.TimeWarp.Rpc       (BinaryP, MonadDialog)
 import           Pos.Communication.Types    (RequestBlock (..), ResponseMode,
                                              SendBlock (..), SendBlockHeader (..))
 import           Pos.Communication.Util     (modifyListenerLogger)
@@ -29,26 +27,8 @@
 import qualified Pos.State                  as St
 import           Pos.Statistics             (statlogReceivedBlock,
                                              statlogReceivedBlockHeader, statlogSentBlock)
+import           Pos.Types                  (HeaderHash, headerHash)
 import           Pos.WorkMode               (WorkMode)
-=======
-import           Control.TimeWarp.Logging (logDebug, logInfo, logWarning)
-import           Control.TimeWarp.Rpc     (BinaryP, MonadDialog)
-import           Formatting               (build, sformat, stext, (%))
-import           Serokell.Util            (VerificationRes (..), listBuilderJSON)
-import           Universum
-
-import           Pos.Communication.Types  (RequestBlock (..), ResponseMode,
-                                           SendBlock (..), SendBlockHeader (..))
-import           Pos.Communication.Util   (modifyListenerLogger)
-import           Pos.Crypto               (hash)
-import           Pos.DHT                  (ListenerDHT (..), replyToNode)
-import           Pos.Slotting             (getCurrentSlot)
-import qualified Pos.State                as St
-import           Pos.Statistics           (statlogReceivedBlock,
-                                           statlogReceivedBlockHeader, statlogSentBlock)
-import           Pos.Types                (HeaderHash, headerHash)
-import           Pos.WorkMode             (WorkMode)
->>>>>>> 9169a701
 
 -- | Listeners for requests related to blocks processing.
 blockListeners :: (MonadDialog BinaryP m, WorkMode m) => [ListenerDHT m]
@@ -64,7 +44,7 @@
     statlogReceivedBlock block
     slotId <- getCurrentSlot
     pbr <- St.processBlock slotId block
-    let blkHash :: HeaderHash
+    let blkHash :: HeaderHash SscDynamicState
         blkHash = headerHash block
     case pbr of
         St.PBRabort msg -> do
@@ -81,11 +61,7 @@
 
 handleBlockHeader
     :: ResponseMode m
-<<<<<<< HEAD
     => SendBlockHeader SscDynamicState -> m ()
-=======
-    => SendBlockHeader -> m ()
->>>>>>> 9169a701
 handleBlockHeader (SendBlockHeader header) = do
     statlogReceivedBlockHeader header'
     whenM checkUsefulness $ replyToNode (RequestBlock h)
@@ -109,11 +85,7 @@
 
 handleBlockRequest
     :: ResponseMode m
-<<<<<<< HEAD
     => RequestBlock SscDynamicState -> m ()
-=======
-    => RequestBlock -> m ()
->>>>>>> 9169a701
 handleBlockRequest (RequestBlock h) = do
     logDebug $ sformat ("Block "%build%" is requested") h
     maybe logNotFound sendBlockBack =<< St.getBlock h
