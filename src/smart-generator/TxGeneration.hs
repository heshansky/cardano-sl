--- conflicted
+++ resolved
@@ -8,7 +8,6 @@
        , resetBamboo
        ) where
 
-<<<<<<< HEAD
 import           Control.Concurrent.STM.TArray (TArray)
 import           Control.Concurrent.STM.TVar   (TVar, modifyTVar', newTVar, readTVar,
                                                 writeTVar)
@@ -21,32 +20,12 @@
 import           Pos.Crypto                    (SecretKey, hash, toPublic, unsafeHash)
 import           Pos.Genesis                   (genesisAddresses, genesisSecretKeys)
 import           Pos.State                     (isTxVerified)
-import           Pos.Types                     (Tx (..), TxId, TxOut (..),
+import           Pos.Types                     (Tx (..), TxId, TxOut (..), TxWitness,
                                                 makePubKeyAddress)
 import           Pos.Wallet                    (makePubKeyTx)
 import           Pos.WorkMode                  (WorkMode)
 
 import           GenOptions                    (GenOptions (..))
-=======
-import           Control.TimeWarp.Timed (sec)
-import           Data.Array.IO          (IOArray)
-import           Data.Array.MArray      (newListArray, readArray, writeArray)
-import           Data.IORef             (IORef, modifyIORef', newIORef, readIORef,
-                                         writeIORef)
-import           Data.List              (tail, (!!))
-import qualified Data.Vector            as V
-import           Universum              hiding (head)
-
-import           Pos.Constants          (k, slotDuration)
-import           Pos.Crypto             (SecretKey, hash, sign, unsafeHash)
-import           Pos.Genesis            (genesisAddresses, genesisSecretKeys)
-import           Pos.State              (isTxVerified)
-import           Pos.Types              (Address, Tx (..), TxId, TxIn (..), TxOut (..),
-                                         TxWitness (..))
-import           Pos.WorkMode           (WorkMode)
-
-import           GenOptions             (GenOptions (..))
->>>>>>> 074feb68
 
 -- txChain :: Int -> [Tx]
 -- txChain i = genChain (genesisSecretKeys !! i) addr (unsafeHash addr) 0
@@ -54,38 +33,19 @@
 
 tpsTxBound :: Double -> Int -> Int
 tpsTxBound tps propThreshold =
-<<<<<<< HEAD
     round $ tps * fromIntegral (k + propThreshold) * fromIntegral (slotDuration `div` sec 1)
 
-genChain :: SecretKey -> TxId -> Word32 -> [Tx]
+genChain :: SecretKey -> TxId -> Word32 -> [(Tx, TxWitness)]
 genChain sk txInHash txInIndex =
     let addr = makePubKeyAddress $ toPublic sk
-        tx = makePubKeyTx sk [(txInHash, txInIndex)] [TxOut addr 1]
-    in tx : genChain sk (hash tx) 0
+        (tx, w) = makePubKeyTx sk [(txInHash, txInIndex)] [TxOut addr 1]
+    in (tx, w) : genChain sk (hash tx) 0
 
-initTransaction :: GenOptions -> Int -> Tx
+initTransaction :: GenOptions -> Int -> (Tx, TxWitness)
 initTransaction GenOptions {..} i =
-=======
-    round tps * (k + propThreshold) * fromIntegral (slotDuration `div` sec 1)
-
-genChain :: SecretKey -> Address -> TxId -> Word32 -> [(Tx, TxWitness)]
-genChain secretKey addr txInHash txInIndex =
-    let txOutValue = 1
-        txOutputs = [TxOut { txOutAddress = addr, ..}]
-        txInputs = [TxIn { .. }]
-        resultTransaction = Tx {..}
-        resultWitness = V.fromList [
-            sign secretKey (txInHash, txInIndex, txOutputs) ]
-    in (resultTransaction, resultWitness) :
-       genChain secretKey addr (hash resultTransaction) 0
-
-initTransaction :: GenOptions -> (Tx, TxWitness)
-initTransaction GenOptions {..} =
->>>>>>> 074feb68
     let maxTps = goInitTps + goTpsIncreaseStep * fromIntegral goRoundNumber
         n' = tpsTxBound (maxTps / fromIntegral (length goGenesisIdxs)) goPropThreshold
         n = min n' goInitBalance
-<<<<<<< HEAD
         addr = genesisAddresses !! i
         sk = genesisSecretKeys !! i
         input = (unsafeHash addr, 0)
@@ -93,40 +53,15 @@
     in makePubKeyTx sk [input] outputs
 
 data BambooPool = BambooPool
-    { bpChains :: TArray Int [Tx]
+    { bpChains :: TArray Int [(Tx, TxWitness)]
     , bpCurIdx :: TVar Int
     }
 
-createBambooPool :: SecretKey -> Tx -> IO BambooPool
-createBambooPool sk tx = atomically $ BambooPool <$> newListArray (0, outputsN - 1) bamboos <*> newTVar 0
+createBambooPool :: SecretKey -> (Tx, TxWitness) -> IO BambooPool
+createBambooPool sk (tx, w) = atomically $ BambooPool <$> newListArray (0, outputsN - 1) bamboos <*> newTVar 0
     where outputsN = length $ txOutputs tx
-          bamboos = map (tx :) $
+          bamboos = map ((tx, w) :) $
                     map (genChain sk (hash tx) . fromIntegral) [0 .. outputsN - 1]
-=======
-        i = fromIntegral goGenesisIdx
-        txOutAddress = genesisAddresses !! i
-        secretKey = genesisSecretKeys !! i
-        txOutValue = 1
-        txOutputs = replicate n (TxOut {..})
-        txInHash = unsafeHash txOutAddress
-        txInIndex = 0
-        txInputs = [TxIn { .. }]
-        txWitness = V.fromList [
-            sign secretKey (txInHash, txInIndex, txOutputs) ]
-    in (Tx {..}, txWitness)
-
-data BambooPool = BambooPool
-    { bpChains :: IOArray Int [(Tx, TxWitness)]
-    , bpCurIdx :: IORef Int
-    }
-
-createBambooPool :: SecretKey -> Address -> (Tx, TxWitness) -> IO BambooPool
-createBambooPool sk addr (tx,w) =
-    BambooPool <$> newListArray (0, outputsN - 1) bamboos <*> newIORef 0
-  where outputsN = length $ txOutputs tx
-        bamboos = map ((tx,w) :) $
-                  map (genChain sk addr (hash tx) . fromIntegral) [0 .. outputsN - 1]
->>>>>>> 074feb68
 
 shiftTx :: BambooPool -> IO ()
 shiftTx BambooPool {..} = atomically $ do
@@ -143,23 +78,13 @@
 resetBamboo :: BambooPool -> IO ()
 resetBamboo BambooPool {..} = atomically $ writeTVar bpCurIdx 0
 
-<<<<<<< HEAD
-getTx :: BambooPool -> Int -> Int -> STM Tx
-getTx BambooPool {..} bambooIdx txIdx =
-    (!! txIdx) <$> readArray bpChains bambooIdx
-
-curBambooTx :: BambooPool -> Int -> IO Tx
-curBambooTx bp@BambooPool {..} idx = atomically $
-    join $ getTx bp <$> readTVar bpCurIdx <*> pure idx
-=======
-getTx :: BambooPool -> Int -> Int -> IO (Tx, TxWitness)
+getTx :: BambooPool -> Int -> Int -> STM (Tx, TxWitness)
 getTx BambooPool {..} bambooIdx txIdx =
     (!! txIdx) <$> readArray bpChains bambooIdx
 
 curBambooTx :: BambooPool -> Int -> IO (Tx, TxWitness)
-curBambooTx bp@BambooPool {..} idx =
-    join $ getTx bp <$> readIORef bpCurIdx <*> pure idx
->>>>>>> 074feb68
+curBambooTx bp@BambooPool {..} idx = atomically $
+    join $ getTx bp <$> readTVar bpCurIdx <*> pure idx
 
 peekTx :: BambooPool -> IO (Tx, TxWitness)
 peekTx bp = curBambooTx bp 0
