--- conflicted
+++ resolved
@@ -18,18 +18,12 @@
 import           Data.Time.Units (fromMicroseconds)
 import qualified Network.Transport.TCP as TCP
 import           Options.Generic (getRecord)
-<<<<<<< HEAD
-import           Pos.Client.CLI (CommonArgs (..), CommonNodeArgs (..), NodeArgs (..), getNodeParams,
-                                 gtSscParams)
-import           Pos.Core (ProtocolMagic, Timestamp (..), epochSlots)
-=======
 
 import           Pos.Chain.Genesis as Genesis (Config (..))
 import           Pos.Chain.Txp (TxpConfiguration)
 import           Pos.Client.CLI (CommonArgs (..), CommonNodeArgs (..),
                      NodeArgs (..), getNodeParams)
 import           Pos.Core (Timestamp (..))
->>>>>>> 6a133448
 import           Pos.Core.NetworkMagic (makeNetworkMagic)
 import           Pos.DB.DB (initNodeDBs)
 import           Pos.DB.Rocks.Functions (openNodeDBs)
@@ -188,15 +182,9 @@
         spec <- loadGenSpec config
         ws   <- newWalletState (isJust addTo) walletPath -- Recreate or not
 
-<<<<<<< HEAD
-        let nm = makeNetworkMagic pm
-        let generatedWallet = generateWalletDB nm cli spec
-        walletRunner pm cfg dbs secretKeyPath ws generatedWallet
-=======
         let nm              = makeNetworkMagic $ configProtocolMagic genesisConfig
             generatedWallet = generateWalletDB nm cli spec
         walletRunner genesisConfig txpConfig cfg dbs publicKeyPath secretKeyPath ws generatedWallet
->>>>>>> 6a133448
         closeState ws
 
         showStatsData "after" walletPath