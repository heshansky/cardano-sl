-- | Helpers for Wallet Set, Wallet and Account.
{-# LANGUAGE DataKinds #-}

module Pos.Wallet.Web.Account
       ( myRootAddresses
       , getSKById
       , getSKByAddress
       , getSKByAddressPure
       , getKeyById
       , genSaveRootKey
       , genUniqueAccountId
       , genUniqueAddress
       , deriveAddressSK
       , deriveAddress
       , AccountMode
       , GenSeed (..)
       , AddrGenSeed

       , MonadKeySearch (..)
       ) where

import           Universum

import           Control.Monad.Except (MonadError (throwError), runExceptT)
import           Formatting (build, sformat, (%))
import           System.Random (randomRIO)

<<<<<<< HEAD
import           Pos.Client.KeyStorage (AllUserSecrets (..), MonadKeys, MonadKeysRead, addSecretKey,
                                        getSecretKeys, getSecretKeysPlain)
import           Pos.Core (Address (..), IsBootstrapEraAddr (..), deriveLvl2KeyPair)
import           Pos.Core.NetworkMagic (NetworkMagic)
import           Pos.Crypto (EncryptedSecretKey, PassPhrase, ShouldCheckPassphrase (..),
                             firstHardened)
=======
import           Pos.Client.KeyStorage (AllUserPublics (..),
                     AllUserSecrets (..), MonadKeys, MonadKeysRead,
                     addSecretKey, getPublicKeys, getSecretKeys,
                     getSecretKeysPlain)
import           Pos.Core (Address (..), IsBootstrapEraAddr (..),
                     deriveLvl2KeyPair, makePubKeyAddressBoot)
import           Pos.Core.NetworkMagic (NetworkMagic (..))
import           Pos.Crypto (EncryptedSecretKey, PassPhrase, PublicKey,
                     ShouldCheckPassphrase (..), firstHardened,
                     safeDeterministicKeyGen)
>>>>>>> 6a133448
import           Pos.Util (eitherToThrow)
import           Pos.Util.Mnemonic (Mnemonic, mnemonicToSeed)
import           Pos.Util.Servant (encodeCType)
import           Pos.Util.Wlog (WithLogger)
import           Pos.Wallet.Web.ClientTypes (AccountId (..), CId, Wal, encToCId)
import           Pos.Wallet.Web.Error (WalletError (..))
import           Pos.Wallet.Web.State (AddressLookupMode (Ever),
                     HasWAddressMeta (..), WAddressMeta (..), WalletSnapshot,
                     doesWAddressExist, getAccountMeta, wamAccount)
import           Pos.Wallet.Web.Tracking.Decrypt (WalletDecrCredentialsKey (..))

type AccountMode ctx m =
    ( MonadThrow m
    , WithLogger m
    , MonadKeysRead m
    , MonadIO m
    )

myRootAddresses :: MonadKeysRead m => NetworkMagic -> m [CId Wal]
myRootAddresses nm = encToCId nm <<$>> getSecretKeysPlain

getSKById
    :: AccountMode ctx m
    => NetworkMagic
    -> CId Wal
<<<<<<< HEAD
    -> m EncryptedSecretKey
getSKById nm wid = do
    secrets <- getSecretKeys
    runExceptT (getSKByIdPure nm secrets wid) >>= eitherToThrow

getSKByIdPure
    :: MonadError WalletError m
    => NetworkMagic
    -> AllUserSecrets
    -> CId Wal
    -> m EncryptedSecretKey
getSKByIdPure nm (AllUserSecrets secrets) wid =
    maybe (throwError notFound) pure (find (\k -> encToCId nm k == wid) secrets)
  where
    notFound =
        RequestError $ sformat ("No wallet with address "%build%" found") wid
=======
    -> m (Maybe EncryptedSecretKey)
getSKById nm walletId = do
    secretKeys <- getSecretKeys
    return $ getSKByIdPure nm secretKeys walletId

getSKByIdPure
    :: NetworkMagic
    -> AllUserSecrets
    -> CId Wal
    -> Maybe EncryptedSecretKey
getSKByIdPure nm (AllUserSecrets secretKeys) wid =
    find (\k -> encToCId nm k == wid) secretKeys

-- | We always have a key for any wallet:
-- 1. secret key (for regular wallet) or
-- 2. public key (for external wallet).
getKeyById
    :: AccountMode ctx m
    => NetworkMagic
    -> CId Wal
    -> m WalletDecrCredentialsKey
getKeyById nm walletId = do
    secretKeys <- getSecretKeys
    case getSKByIdPure nm secretKeys walletId of
        Just sk -> return $ KeyForRegular sk
        Nothing -> do
            -- There's no secret key for 'walletId', this wallet is an external one.
            publicKeys <- getPublicKeys
            case getPKByIdPure nm publicKeys walletId of
                Just pk -> return $ KeyForExternal pk
                Nothing -> throwM . InternalError $
                    sformat ("'Impossible' happened: there's no key for wallet "%build)
                            walletId

-- | If 'walletId' corresponds to regular wallet, there's no public key for it.
getPKByIdPure
    :: NetworkMagic
    -> AllUserPublics
    -> CId Wal
    -> Maybe PublicKey
getPKByIdPure nm (AllUserPublics publicKeys) walletId =
    find (\pk -> walletId == encodeCType (makePubKeyAddressBoot nm pk)) publicKeys
>>>>>>> 6a133448

getSKByAddress
    :: AccountMode ctx m
    => NetworkMagic
    -> ShouldCheckPassphrase
    -> PassPhrase
    -> WAddressMeta
    -> m EncryptedSecretKey
getSKByAddress nm scp passphrase addrMeta = do
    secrets <- getSecretKeys
    runExceptT (getSKByAddressPure nm secrets scp passphrase addrMeta) >>= eitherToThrow

getSKByAddressPure
    :: MonadError WalletError m
    => NetworkMagic
    -> AllUserSecrets
    -> ShouldCheckPassphrase
    -> PassPhrase
    -> WAddressMeta
    -> m EncryptedSecretKey
getSKByAddressPure nm secrets scp passphrase addrMeta = do
    (addr, addressKey) <-
            deriveAddressSKPure nm secrets scp passphrase (addrMeta ^. wamAccount) (addrMeta ^. wamAddressIndex)
    if addr /= addrMeta ^. wamAddress
             -- if you see this error, maybe you generated public key address with
             -- no hd wallet attribute (if so, address would be ~half shorter than
             -- others)
        then throwError . InternalError $ "Account is contradictory!"
        else pure addressKey

genSaveRootKey
    :: (AccountMode ctx m, MonadKeys m)
    => PassPhrase
    -> Mnemonic 12
    -> m EncryptedSecretKey
genSaveRootKey passphrase mnemonic =
    let
        (_, key) =
            safeDeterministicKeyGen (mnemonicToSeed mnemonic) passphrase
    in
        addSecretKey key >> return key

data GenSeed a
    = DeterminedSeed a
    | RandomSeed

type AddrGenSeed = GenSeed Word32   -- with derivation index

generateUnique
    :: (MonadIO m, MonadThrow m)
    => Text -> AddrGenSeed -> (Word32 -> m b) -> (Word32 -> b -> Bool) -> m b
generateUnique desc RandomSeed generator isDuplicate = loop (100 :: Int)
  where
    loop 0 = throwM . RequestError $
             sformat (build%": generation of unique item seems too difficult, \
                      \you are approaching the limit") desc
    loop i = do
        rand  <- liftIO $ randomRIO (firstHardened, maxBound)
        value <- generator rand
        if isDuplicate rand value then
            loop (i - 1)
        else
            return value
generateUnique desc (DeterminedSeed seed) generator notFit = do
    value <- generator (fromIntegral seed)
    when (notFit seed value) $
        throwM . InternalError $
        sformat (build%": this index is already taken")
        desc
    return value

genUniqueAccountId
    :: (MonadIO m, MonadThrow m)
    => WalletSnapshot
    -> AddrGenSeed
    -> CId Wal
    -> m AccountId
genUniqueAccountId ws genSeed wsCAddr =
    generateUnique
        "account generation"
        genSeed
        (return . AccountId wsCAddr)
        notFit
  where
    notFit _idx addr = isJust $ getAccountMeta ws addr

genUniqueAddress
    :: AccountMode ctx m
    => NetworkMagic
    -> WalletSnapshot
    -> AddrGenSeed
    -> PassPhrase
    -> AccountId
    -> m WAddressMeta
genUniqueAddress nm ws genSeed passphrase wCAddr@AccountId{..} =
    generateUnique "address generation" genSeed mkAddress notFit
  where
    mkAddress :: AccountMode ctx m => Word32 -> m WAddressMeta
    mkAddress cwamAddressIndex =
        deriveAddress nm passphrase wCAddr cwamAddressIndex
    notFit _idx addr = doesWAddressExist ws Ever addr

deriveAddressSK
    :: AccountMode ctx m
    => NetworkMagic
    -> ShouldCheckPassphrase
    -> PassPhrase
    -> AccountId
    -> Word32
    -> m (Address, EncryptedSecretKey)
deriveAddressSK nm scp passphrase accId addressIndex = do
    secrets <- getSecretKeys
    runExceptT (deriveAddressSKPure nm secrets scp passphrase accId addressIndex) >>= eitherToThrow

deriveAddressSKPure
    :: MonadError WalletError m
    => NetworkMagic
    -> AllUserSecrets
    -> ShouldCheckPassphrase
    -> PassPhrase
    -> AccountId
    -> Word32
    -> m (Address, EncryptedSecretKey)
deriveAddressSKPure nm secrets scp passphrase AccountId {..} addressIndex = do
<<<<<<< HEAD
    key <- getSKByIdPure nm secrets aiWId
=======
    key <- case getSKByIdPure nm secrets aiWId of
        Just key -> pure key
        Nothing  -> throwError noSuchSecretKey

>>>>>>> 6a133448
    maybe (throwError badPass) pure $
        deriveLvl2KeyPair
            nm
            (IsBootstrapEraAddr True) -- TODO: make it context-dependent!
            scp
            passphrase
            key
            aiIndex
            addressIndex
  where
    badPass = RequestError "Passphrase doesn't match"
    noSuchSecretKey = RequestError "No such secret key found"

deriveAddress
    :: AccountMode ctx m
    => NetworkMagic
    -> PassPhrase
    -> AccountId
    -> Word32
    -> m WAddressMeta
deriveAddress nm passphrase accId@AccountId{..} cwamAddressIndex = do
    (addr, _) <- deriveAddressSK nm (ShouldCheckPassphrase True) passphrase accId cwamAddressIndex
    return $ WAddressMeta aiWId aiIndex cwamAddressIndex addr

-- | Allows to find a key related to given @id@ item.
class MonadKeySearch id m where
<<<<<<< HEAD
    findKey :: NetworkMagic -> id -> m EncryptedSecretKey
=======
    findKey :: NetworkMagic -> id -> m WalletDecrCredentialsKey
>>>>>>> 6a133448

instance AccountMode ctx m => MonadKeySearch (CId Wal) m where
    findKey = getKeyById

instance AccountMode ctx m => MonadKeySearch AccountId m where
    findKey nm = (findKey nm) . aiWId

instance AccountMode ctx m => MonadKeySearch WAddressMeta m where
    findKey nm = (findKey nm) . _wamWalletId<|MERGE_RESOLUTION|>--- conflicted
+++ resolved
@@ -25,14 +25,6 @@
 import           Formatting (build, sformat, (%))
 import           System.Random (randomRIO)
 
-<<<<<<< HEAD
-import           Pos.Client.KeyStorage (AllUserSecrets (..), MonadKeys, MonadKeysRead, addSecretKey,
-                                        getSecretKeys, getSecretKeysPlain)
-import           Pos.Core (Address (..), IsBootstrapEraAddr (..), deriveLvl2KeyPair)
-import           Pos.Core.NetworkMagic (NetworkMagic)
-import           Pos.Crypto (EncryptedSecretKey, PassPhrase, ShouldCheckPassphrase (..),
-                             firstHardened)
-=======
 import           Pos.Client.KeyStorage (AllUserPublics (..),
                      AllUserSecrets (..), MonadKeys, MonadKeysRead,
                      addSecretKey, getPublicKeys, getSecretKeys,
@@ -43,7 +35,6 @@
 import           Pos.Crypto (EncryptedSecretKey, PassPhrase, PublicKey,
                      ShouldCheckPassphrase (..), firstHardened,
                      safeDeterministicKeyGen)
->>>>>>> 6a133448
 import           Pos.Util (eitherToThrow)
 import           Pos.Util.Mnemonic (Mnemonic, mnemonicToSeed)
 import           Pos.Util.Servant (encodeCType)
@@ -69,24 +60,6 @@
     :: AccountMode ctx m
     => NetworkMagic
     -> CId Wal
-<<<<<<< HEAD
-    -> m EncryptedSecretKey
-getSKById nm wid = do
-    secrets <- getSecretKeys
-    runExceptT (getSKByIdPure nm secrets wid) >>= eitherToThrow
-
-getSKByIdPure
-    :: MonadError WalletError m
-    => NetworkMagic
-    -> AllUserSecrets
-    -> CId Wal
-    -> m EncryptedSecretKey
-getSKByIdPure nm (AllUserSecrets secrets) wid =
-    maybe (throwError notFound) pure (find (\k -> encToCId nm k == wid) secrets)
-  where
-    notFound =
-        RequestError $ sformat ("No wallet with address "%build%" found") wid
-=======
     -> m (Maybe EncryptedSecretKey)
 getSKById nm walletId = do
     secretKeys <- getSecretKeys
@@ -129,7 +102,6 @@
     -> Maybe PublicKey
 getPKByIdPure nm (AllUserPublics publicKeys) walletId =
     find (\pk -> walletId == encodeCType (makePubKeyAddressBoot nm pk)) publicKeys
->>>>>>> 6a133448
 
 getSKByAddress
     :: AccountMode ctx m
@@ -254,14 +226,10 @@
     -> Word32
     -> m (Address, EncryptedSecretKey)
 deriveAddressSKPure nm secrets scp passphrase AccountId {..} addressIndex = do
-<<<<<<< HEAD
-    key <- getSKByIdPure nm secrets aiWId
-=======
     key <- case getSKByIdPure nm secrets aiWId of
         Just key -> pure key
         Nothing  -> throwError noSuchSecretKey
 
->>>>>>> 6a133448
     maybe (throwError badPass) pure $
         deriveLvl2KeyPair
             nm
@@ -288,11 +256,7 @@
 
 -- | Allows to find a key related to given @id@ item.
 class MonadKeySearch id m where
-<<<<<<< HEAD
-    findKey :: NetworkMagic -> id -> m EncryptedSecretKey
-=======
     findKey :: NetworkMagic -> id -> m WalletDecrCredentialsKey
->>>>>>> 6a133448
 
 instance AccountMode ctx m => MonadKeySearch (CId Wal) m where
     findKey = getKeyById
