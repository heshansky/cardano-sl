--- conflicted
+++ resolved
@@ -25,10 +25,6 @@
 import           Pos.Core (ProtocolConstants, Timestamp, difficultyL)
 import           Pos.Core.Chrono (NE, NewestFirst (..), OldestFirst (..))
 import           Pos.Core.NetworkMagic (NetworkMagic)
-<<<<<<< HEAD
-import           Pos.Core.Txp (TxAux (..), TxUndo)
-=======
->>>>>>> 6a133448
 import           Pos.DB.BatchOp (SomeBatchOp)
 import           Pos.DB.Block (MonadBListener (..))
 import           Pos.DB.Class (MonadDBRead)
@@ -110,14 +106,8 @@
         -> m ()
     syncWallet db ws curTip newTipH blkTxsWUndo wAddr = walletGuard ws curTip wAddr $ do
         blkHeaderTs <- blkHeaderTsGetter
-<<<<<<< HEAD
-        encSK <- getSKById nm wAddr
-
-        let credentials = eskToWalletDecrCredentials nm encSK
-=======
         credentials <- keyToWalletDecrCredentials nm <$> getKeyById nm wAddr
 
->>>>>>> 6a133448
         let dbUsed = WS.getCustomAddresses ws WS.UsedAddr
         let applyBlockWith trackingOp = do
               let mapModifier = trackingApplyTxs credentials dbUsed gbDiff blkHeaderTs ptxBlkInfo blkTxsWUndo
@@ -133,20 +123,6 @@
 
 -- Perform this action under block lock.
 onRollbackBlocksWebWallet
-<<<<<<< HEAD
-    :: forall ctx m .
-    ( AccountMode ctx m
-    , WS.WalletDbReader ctx m
-    , MonadDBRead m
-    , MonadSlots ctx m
-    , MonadReporting m
-    , CanLogInParallel m
-    )
-    => NetworkMagic
-    -> NewestFirst NE Blund
-    -> m SomeBatchOp
-onRollbackBlocksWebWallet nm blunds = setLogger . reportTimeouts "rollback" $ do
-=======
     :: forall ctx m
      . ( AccountMode ctx m
        , WS.WalletDbReader ctx m
@@ -160,7 +136,6 @@
     -> NewestFirst NE Blund
     -> m SomeBatchOp
 onRollbackBlocksWebWallet nm pc blunds = setLogger . reportTimeouts "rollback" $ do
->>>>>>> 6a133448
     db <- WS.askWalletDB
     ws <- WS.getWalletSnapshot db
     let newestFirst = getNewestFirst blunds
@@ -183,22 +158,13 @@
         -> CId Wal
         -> m ()
     syncWallet db ws curTip newTip txs wid = walletGuard ws curTip wid $ do
-<<<<<<< HEAD
-        encSK <- getSKById nm wid
-=======
         credentials <- keyToWalletDecrCredentials nm <$> getKeyById nm wid
->>>>>>> 6a133448
         blkHeaderTs <- blkHeaderTsGetter
 
         let rollbackBlockWith trackingOperation = do
               let dbUsed = WS.getCustomAddresses ws WS.UsedAddr
-<<<<<<< HEAD
-                  mapModifier = trackingRollbackTxs (eskToWalletDecrCredentials nm encSK) dbUsed gbDiff blkHeaderTs txs
-              rollbackModifierFromWallet db trackingOperation wid newTip mapModifier
-=======
                   mapModifier = trackingRollbackTxs credentials dbUsed gbDiff blkHeaderTs txs
               rollbackModifierFromWallet pc db trackingOperation wid newTip mapModifier
->>>>>>> 6a133448
               logMsg "Rolled back" (getNewestFirst blunds) wid mapModifier
 
         rollbackBlockWith SyncWallet
