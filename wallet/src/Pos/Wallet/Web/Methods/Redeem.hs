{-# LANGUAGE TypeFamilies #-}

-- | Wallet redemption

module Pos.Wallet.Web.Methods.Redeem
       ( redeemAda
       , redeemAdaPaperVend
       ) where

import           Universum

import           Data.ByteString.Base58 (bitcoinAlphabet, decodeBase58)
import qualified Serokell.Util.Base64 as B64

import           Pos.Chain.Genesis as Genesis (Config (..))
import           Pos.Chain.Txp (TxAux (..), TxOut (..), TxpConfiguration)
import           Pos.Client.Txp.History (TxHistoryEntry (..))
import           Pos.Client.Txp.Network (prepareRedemptionTx)
<<<<<<< HEAD
import           Pos.Core (TxAux (..), TxOut (..), getCurrentTimestamp)
import           Pos.Core.NetworkMagic (makeNetworkMagic)
import           Pos.Crypto (PassPhrase, ProtocolMagic, aesDecrypt, deriveAesKeyBS, hash,
                             redeemDeterministicKeyGen)
=======
import           Pos.Core (getCurrentTimestamp)
import           Pos.Core.NetworkMagic (makeNetworkMagic)
import           Pos.Crypto (PassPhrase, aesDecrypt, hash,
                     redeemDeterministicKeyGen)
>>>>>>> 6a133448
import           Pos.Util (maybeThrow)
import           Pos.Util.Mnemonic (mnemonicToAesKey)
import           Pos.Wallet.Web.Account (GenSeed (..))
import           Pos.Wallet.Web.ClientTypes (AccountId (..), CAccountId (..),
                     CAddress (..), CBackupPhrase (..),
                     CPaperVendWalletRedeem (..), CTx (..), CWalletRedeem (..))
import           Pos.Wallet.Web.Error (WalletError (..))
import           Pos.Wallet.Web.Methods.History (addHistoryTxMeta, constructCTx,
                     getCurChainDifficulty)
import qualified Pos.Wallet.Web.Methods.Logic as L
import           Pos.Wallet.Web.Methods.Txp (MonadWalletTxFull, rewrapTxError,
                     submitAndSaveNewPtx)
import           Pos.Wallet.Web.Pending (mkPendingTx)
import           Pos.Wallet.Web.State (AddressLookupMode (Ever), askWalletDB,
                     getWalletSnapshot)
import           Pos.Wallet.Web.Util (decodeCTypeOrFail, getWalletAddrsDetector)

redeemAda
    :: MonadWalletTxFull ctx m
    => Genesis.Config
    -> TxpConfiguration
    -> (TxAux -> m Bool)
    -> PassPhrase
    -> CWalletRedeem
    -> m CTx
redeemAda genesisConfig txpConfig submitTx passphrase CWalletRedeem {..} = do
    seedBs <- maybe invalidBase64 pure
        -- NOTE: this is just safety measure
        $ rightToMaybe (B64.decode crSeed) <|> rightToMaybe (B64.decodeUrl crSeed)
    redeemAdaInternal genesisConfig txpConfig submitTx passphrase crWalletId seedBs
  where
    invalidBase64 =
        throwM . RequestError $ "Seed is invalid base64(url) string: " <> crSeed

-- Decrypts certificate based on:
--  * https://github.com/input-output-hk/postvend-app/blob/master/src/CertGen.hs#L205
--  * https://github.com/input-output-hk/postvend-app/blob/master/src/CertGen.hs#L160
redeemAdaPaperVend
    :: MonadWalletTxFull ctx m
    => Genesis.Config
    -> TxpConfiguration
    -> (TxAux -> m Bool)
    -> PassPhrase
    -> CPaperVendWalletRedeem
    -> m CTx
redeemAdaPaperVend genesisConfig txpConfig submitTx passphrase CPaperVendWalletRedeem {..} = do
    seedEncBs <- maybe invalidBase58 pure
        $ decodeBase58 bitcoinAlphabet $ encodeUtf8 pvSeed
    let aesKey = mnemonicToAesKey (bpToList pvBackupPhrase)
    seedDecBs <- either decryptionFailed pure
        $ aesDecrypt seedEncBs aesKey
    redeemAdaInternal genesisConfig txpConfig submitTx passphrase pvWalletId seedDecBs
  where
    invalidBase58 =
        throwM . RequestError $ "Seed is invalid base58 string: " <> pvSeed
    decryptionFailed e =
        throwM . RequestError $ "Decryption failed: " <> show e


redeemAdaInternal
    :: MonadWalletTxFull ctx m
    => Genesis.Config
    -> TxpConfiguration
    -> (TxAux -> m Bool)
    -> PassPhrase
    -> CAccountId
    -> ByteString
    -> m CTx
redeemAdaInternal genesisConfig txpConfig submitTx passphrase cAccId seedBs = do
    (_, redeemSK) <- maybeThrow (RequestError "Seed is not 32-byte long") $
                     redeemDeterministicKeyGen seedBs
    accId <- decodeCTypeOrFail cAccId
    db <- askWalletDB

<<<<<<< HEAD
    let nm = makeNetworkMagic pm
=======
    let nm = makeNetworkMagic $ configProtocolMagic genesisConfig
>>>>>>> 6a133448
    -- new redemption wallet
    _ <- L.getAccount nm accId

    dstAddr <- decodeCTypeOrFail . cadId =<< L.newAddress nm RandomSeed passphrase accId
    ws <- getWalletSnapshot db
    th <- rewrapTxError "Cannot send redemption transaction" $ do
        (txAux, redeemAddress, redeemBalance) <- prepareRedemptionTx
            genesisConfig
            redeemSK
            dstAddr

        ts <- Just <$> getCurrentTimestamp
        let tx = taTx txAux
            txHash = hash tx
            txInputs = [TxOut redeemAddress redeemBalance]
            th = THEntry txHash tx Nothing txInputs [dstAddr] ts
            dstWallet = aiWId accId
        ptx <- mkPendingTx (configProtocolConstants genesisConfig)
                           ws
                           dstWallet
                           txHash
                           txAux
                           th

        th <$ submitAndSaveNewPtx genesisConfig txpConfig db submitTx ptx

    -- add redemption transaction to the history of new wallet
    let cWalId = aiWId accId
    -- We add TxHistoryEntry's meta created by us in advance
    -- to make TxHistoryEntry in CTx consistent with entry in history.
    _ <- addHistoryTxMeta db cWalId th
    ws' <- getWalletSnapshot db
    let cWalAddrsDetector = getWalletAddrsDetector ws' Ever cWalId
    diff <- getCurChainDifficulty
    fst <$> constructCTx ws' cWalId cWalAddrsDetector diff th<|MERGE_RESOLUTION|>--- conflicted
+++ resolved
@@ -16,17 +16,10 @@
 import           Pos.Chain.Txp (TxAux (..), TxOut (..), TxpConfiguration)
 import           Pos.Client.Txp.History (TxHistoryEntry (..))
 import           Pos.Client.Txp.Network (prepareRedemptionTx)
-<<<<<<< HEAD
-import           Pos.Core (TxAux (..), TxOut (..), getCurrentTimestamp)
-import           Pos.Core.NetworkMagic (makeNetworkMagic)
-import           Pos.Crypto (PassPhrase, ProtocolMagic, aesDecrypt, deriveAesKeyBS, hash,
-                             redeemDeterministicKeyGen)
-=======
 import           Pos.Core (getCurrentTimestamp)
 import           Pos.Core.NetworkMagic (makeNetworkMagic)
 import           Pos.Crypto (PassPhrase, aesDecrypt, hash,
                      redeemDeterministicKeyGen)
->>>>>>> 6a133448
 import           Pos.Util (maybeThrow)
 import           Pos.Util.Mnemonic (mnemonicToAesKey)
 import           Pos.Wallet.Web.Account (GenSeed (..))
@@ -101,11 +94,7 @@
     accId <- decodeCTypeOrFail cAccId
     db <- askWalletDB
 
-<<<<<<< HEAD
-    let nm = makeNetworkMagic pm
-=======
     let nm = makeNetworkMagic $ configProtocolMagic genesisConfig
->>>>>>> 6a133448
     -- new redemption wallet
     _ <- L.getAccount nm accId
 
