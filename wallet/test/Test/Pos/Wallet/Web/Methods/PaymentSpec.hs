--- conflicted
+++ resolved
@@ -17,11 +17,7 @@
 import           Data.List ((!!), (\\))
 import           Data.List.NonEmpty (fromList)
 import           Formatting (build, sformat, (%))
-<<<<<<< HEAD
-import           Test.Hspec (Spec, describe, runIO, shouldBe)
-=======
 import           Test.Hspec (Spec, beforeAll_, describe, runIO, shouldBe)
->>>>>>> 6a133448
 import           Test.Hspec.QuickCheck (modifyMaxSuccess)
 import           Test.QuickCheck (arbitrary, choose, generate)
 import           Test.QuickCheck.Monadic (pick)
@@ -32,16 +28,6 @@
 import           Pos.Chain.Update (bvdTxFeePolicy)
 import           Pos.Client.Txp.Balances (getBalance)
 import           Pos.Client.Txp.Util (InputSelectionPolicy (..), txToLinearFee)
-<<<<<<< HEAD
-import           Pos.Core (Address, Coin, TxFeePolicy (..), bvdTxFeePolicy, mkCoin, sumCoins,
-                           unsafeGetCoin, unsafeSubCoin)
-import           Pos.Core.NetworkMagic (makeNetworkMagic)
-import           Pos.Core.Txp (Tx (..), TxAux (..), _TxOut)
-import           Pos.Crypto (PassPhrase, ProtocolMagic (..), RequiresNetworkMagic (..))
-import           Pos.DB.Class (MonadGState (..))
-import           Pos.Launcher (HasConfigurations)
-import           Pos.Txp (TxFee (..))
-=======
 import           Pos.Core (Address, Coin, TxFeePolicy (..), mkCoin, sumCoins,
                      unsafeGetCoin, unsafeSubCoin)
 import           Pos.Core.NetworkMagic (makeNetworkMagic)
@@ -50,7 +36,6 @@
 import           Pos.DB.Class (MonadGState (..))
 import           Pos.Launcher (HasConfigurations)
 import           Pos.Util.CompileInfo (withCompileInfo)
->>>>>>> 6a133448
 import           Pos.Wallet.Web.Account (myRootAddresses)
 import           Pos.Wallet.Web.ClientTypes (Addr, CAccount (..), CId, CTx (..),
                      NewBatchPayment (..), Wal)
@@ -66,16 +51,6 @@
 import           Pos.Util.Wlog (setupTestLogging)
 
 import           Test.Pos.Configuration (withProvidedMagicConfig)
-<<<<<<< HEAD
-import           Test.Pos.Crypto.Arbitrary (genProtocolMagicUniformWithRNM)
-import           Test.Pos.Util.QuickCheck.Property (assertProperty, expectedOne, maybeStopProperty,
-                                                    splitWord, stopProperty)
-import           Test.Pos.Wallet.Web.Mode (WalletProperty, getSentTxs, submitTxTestMode,
-                                           walletPropertySpec)
-
-import           Test.Pos.Wallet.Web.Util (deriveRandomAddress, expectedAddrBalance,
-                                           importSomeWallets, mostlyEmptyPassphrases)
-=======
 import           Test.Pos.Util.QuickCheck.Property (assertProperty, expectedOne,
                      maybeStopProperty, splitWord, stopProperty)
 import           Test.Pos.Wallet.Web.Mode (WalletProperty, getSentTxs,
@@ -83,35 +58,13 @@
 import           Test.Pos.Wallet.Web.Util (deriveRandomAddress,
                      expectedAddrBalance, importSomeWallets,
                      mostlyEmptyPassphrases)
->>>>>>> 6a133448
 
 
 deriving instance Eq CTx
 
 -- TODO remove HasCompileInfo when MonadWalletWebMode will be splitted.
-
--- We run the tests this number of times, with different `ProtocolMagics`, to get increased
--- coverage. We should really do this inside of the `prop`, but it is difficult to do that
--- without significant rewriting of the testsuite.
-testMultiple :: Int
-testMultiple = 1
-
 spec :: Spec
 spec = do
-<<<<<<< HEAD
-    runWithMagic NMMustBeNothing
-    runWithMagic NMMustBeJust
-
-runWithMagic :: RequiresNetworkMagic -> Spec
-runWithMagic rnm = replicateM_ testMultiple $
-    modifyMaxSuccess (`div` testMultiple) $ do
-        pm <- runIO (generate (genProtocolMagicUniformWithRNM rnm))
-        describe ("(requiresNetworkMagic=" ++ show rnm ++ ")") $
-           withProvidedMagicConfig pm $
-           describe "Wallet.Web.Methods.Payment" $ modifyMaxSuccess (const 10) $ do
-               describe "Submitting a payment when restoring" (rejectPaymentIfRestoringSpec pm)
-               describe "One payment" (oneNewPaymentBatchSpec pm)
-=======
     runWithMagic RequiresNoMagic
     runWithMagic RequiresMagic
 
@@ -125,7 +78,6 @@
                 describe "newPaymentBatch" $ do
                     describe "Submitting a payment when restoring" (rejectPaymentIfRestoringSpec genesisConfig txpConfig)
                     describe "One payment" (oneNewPaymentBatchSpec genesisConfig txpConfig)
->>>>>>> 6a133448
 
 data PaymentFixture = PaymentFixture {
       pswd        :: PassPhrase
@@ -140,17 +92,10 @@
 }
 
 -- | Generic block of code to be reused across all the different payment specs.
-<<<<<<< HEAD
-newPaymentFixture :: HasConfigurations => ProtocolMagic -> WalletProperty PaymentFixture
-newPaymentFixture pm = do
-    let nm = makeNetworkMagic pm
-    passphrases <- importSomeWallets nm mostlyEmptyPassphrases
-=======
 newPaymentFixture :: Genesis.Config -> WalletProperty PaymentFixture
 newPaymentFixture genesisConfig = do
     let nm = makeNetworkMagic $ configProtocolMagic genesisConfig
     passphrases <- importSomeWallets genesisConfig mostlyEmptyPassphrases
->>>>>>> 6a133448
     let l = length passphrases
     destLen <- pick $ choose (1, l)
     -- FIXME: we are sending to at most dstLen (which is small) because
@@ -187,57 +132,6 @@
 
 -- | Assess that if we try to submit a payment when the wallet is restoring,
 -- the backend prevents us from doing that.
-<<<<<<< HEAD
-rejectPaymentIfRestoringSpec :: HasConfigurations => ProtocolMagic -> Spec
-rejectPaymentIfRestoringSpec pm = walletPropertySpec "should fail with 403" $ do
-    PaymentFixture{..} <- newPaymentFixture pm
-    res <- lift $ try (newPaymentBatch pm submitTxTestMode pswd batch)
-    liftIO $ shouldBe res (Left (err403 { errReasonPhrase = "Transaction creation is disabled when the wallet is restoring." }))
-
--- | Test one single, successful payment.
-oneNewPaymentBatchSpec :: HasConfigurations => ProtocolMagic -> Spec
-oneNewPaymentBatchSpec pm = walletPropertySpec oneNewPaymentBatchDesc $ do
-    PaymentFixture{..} <- newPaymentFixture pm
-
-    -- Force the wallet to be in a (fake) synced state
-    db <- WS.askWalletDB
-    randomSyncTip <- liftIO $ generate arbitrary
-    WS.setWalletSyncTip db walId randomSyncTip
-
-    void $ lift $ newPaymentBatch pm submitTxTestMode pswd batch
-    dstAddrs <- lift $ mapM decodeCTypeOrFail dstCAddrs
-    txLinearPolicy <- lift $ (bvdTxFeePolicy <$> gsAdoptedBVData) <&> \case
-        TxFeePolicyTxSizeLinear linear -> linear
-        _                              -> error "unknown fee policy"
-    txAux <- expectedOne "sent TxAux" =<< lift getSentTxs
-    TxFee fee <- lift (runExceptT $ txToLinearFee txLinearPolicy txAux) >>= \case
-        Left er -> stopProperty $ "Couldn't compute tx fee by tx, reason: " <> pretty er
-        Right x -> pure x
-    let outAddresses = map (fst . view _TxOut) $ toList $ _txOutputs $ taTx txAux
-    let changeAddrs = outAddresses \\ dstAddrs
-    assertProperty (length changeAddrs <= 1) $
-        "Expected at most one change address"
-
-    -- Validate balances
-    mapM_ (uncurry expectedAddrBalance) $ zip dstAddrs coins
-    when (policy == OptimizeForSecurity) $
-        expectedAddrBalance srcAddr (mkCoin 0)
-    changeBalance <- mkCoin . fromIntegral . sumCoins <$> mapM getBalance changeAddrs
-    assertProperty (changeBalance <= initBalance `unsafeSubCoin` fee) $
-        "Minimal tx fee isn't satisfied"
-
-    ws' <- WS.askWalletSnapshot
-    -- Validate that tx meta was added when transaction was processed
-    forM_ (ordNub $ walId:dstWalIds) $ \wId -> do
-        txMetas <- maybeStopProperty "Wallet doesn't exist" (WS.getWalletTxHistory ws' wId)
-        void $ expectedOne "TxMeta for wallet" txMetas
-
-    -- Validate change and used address
-    -- TODO implement it when access
-    -- to these addresses will be provided considering mempool
-    -- expectedUserAddresses
-    -- expectedChangeAddresses
-=======
 rejectPaymentIfRestoringSpec :: HasConfigurations => Genesis.Config -> TxpConfiguration -> Spec
 rejectPaymentIfRestoringSpec genesisConfig txpConfig =
     walletPropertySpec genesisConfig "should fail with 403" $ do
@@ -291,7 +185,6 @@
         -- to these addresses will be provided considering mempool
         -- expectedUserAddresses
         -- expectedChangeAddresses
->>>>>>> 6a133448
   where
     oneNewPaymentBatchDesc =
         "Send money from one own address to multiple own addresses; " <>
